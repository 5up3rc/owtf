"""
owtf is an OWASP+PTES-focused try to unite great tools and facilitate pen testing
Copyright (c) 2011, Abraham Aranguren <name.surname@gmail.com> Twitter: @7a_ http://7-a.org
All rights reserved.

Redistribution and use in source and binary forms, with or without
modification, are permitted provided that the following conditions are met:
    * Redistributions of source code must retain the above copyright
      notice, this list of conditions and the following disclaimer.
    * Redistributions in binary form must reproduce the above copyright
      notice, this list of conditions and the following disclaimer in the
      documentation and/or other materials provided with the distribution.
    * Neither the name of the copyright owner nor the
      names of its contributors may be used to endorse or promote products
      derived from this software without specific prior written permission.

THIS SOFTWARE IS PROVIDED BY THE COPYRIGHT HOLDERS AND CONTRIBUTORS "AS IS" AND
ANY EXPRESS OR IMPLIED WARRANTIES, INCLUDING, BUT NOT LIMITED TO, THE IMPLIED
WARRANTIES OF MERCHANTABILITY AND FITNESS FOR A PARTICULAR PURPOSE ARE
DISCLAIMED. IN NO EVENT SHALL THE COPYRIGHT OWNER OR CONTRIBUTORS BE LIABLE FOR ANY
DIRECT, INDIRECT, INCIDENTAL, SPECIAL, EXEMPLARY, OR CONSEQUENTIAL DAMAGES
(INCLUDING, BUT NOT LIMITED TO, PROCUREMENT OF SUBSTITUTE GOODS OR SERVICES;
LOSS OF USE, DATA, OR PROFITS; OR BUSINESS INTERRUPTION) HOWEVER CAUSED AND ON
ANY THEORY OF LIABILITY, WHETHER IN CONTRACT, STRICT LIABILITY, OR TORT
(INCLUDING NEGLIGENCE OR OTHERWISE) ARISING IN ANY WAY OUT OF THE USE OF THIS
SOFTWARE, EVEN IF ADVISED OF THE POSSIBILITY OF SUCH DAMAGE.

GREP Plugin for DoS Failure to Release Resources (OWASP-DS-007)
https://www.owasp.org/index.php/Testing_for_DoS_Failure_to_Release_Resources_%28OWASP-DS-007%29
NOTE: GREP plugins do NOT send traffic to the target and only grep the HTTP Transaction Log
"""

import string, re
import cgi

DESCRIPTION = "Searches transaction DB for timing information"

def run(Core, PluginInfo):
	#Core.Config.Show()
	NuTransactions = 10
	SlowTransactions = []
	Command, IDs = Core.DB.Transaction.GrepTopTransactionIDsBySpeed(NuTransactions, "Desc") # Get Top 10 slowest transactions
	for ID in IDs:
		Transaction = Core.DB.Transaction.GetByID(ID)
		if Transaction: # Transaction Found in DB
			SlowTransactions.append(Transaction)
	Content = "<p>Top "+str(len(SlowTransactions))+" slowest transactions</p>"
<<<<<<< HEAD
	Content += "<p>Hint: You can also sort by time in descending order on the "+Core.Reporter.Render.DrawButtonLink('Transaction log', Core.Config.GetHTMLTransacLog(True))+"</p>"
=======
	Content += "<p>Hint: You can also sort by time in descending order on the "+Core.Reporter.Render.DrawButtonLink('Transaction log', Core.Config.GetHTMLTransaclog(True))+"</p>"
>>>>>>> f31be436
	Content += Core.Reporter.DrawHTTPTransactionTable(SlowTransactions)
	Content += Core.PluginHelper.DrawCommandTable( Command ) # Show command used to generate info
	return Content
<|MERGE_RESOLUTION|>--- conflicted
+++ resolved
@@ -45,11 +45,7 @@
 		if Transaction: # Transaction Found in DB
 			SlowTransactions.append(Transaction)
 	Content = "<p>Top "+str(len(SlowTransactions))+" slowest transactions</p>"
-<<<<<<< HEAD
-	Content += "<p>Hint: You can also sort by time in descending order on the "+Core.Reporter.Render.DrawButtonLink('Transaction log', Core.Config.GetHTMLTransacLog(True))+"</p>"
-=======
 	Content += "<p>Hint: You can also sort by time in descending order on the "+Core.Reporter.Render.DrawButtonLink('Transaction log', Core.Config.GetHTMLTransaclog(True))+"</p>"
->>>>>>> f31be436
 	Content += Core.Reporter.DrawHTTPTransactionTable(SlowTransactions)
 	Content += Core.PluginHelper.DrawCommandTable( Command ) # Show command used to generate info
 	return Content
