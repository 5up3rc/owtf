--- conflicted
+++ resolved
@@ -1,5 +1,3 @@
-from framework.utils import OWTFLogger
-from framework.dependency_management.dependency_resolver import ServiceLocator
 """
 owtf is an OWASP+PTES-focused try to unite great tools and facilitate pen testing
 Copyright (c) 2011, Abraham Aranguren <name.surname@gmail.com> Twitter: @7a_ http://7-a.org
@@ -34,40 +32,28 @@
 import cgi
 import logging
 
+from framework.utils import OWTFLogger
+from framework.dependency_management.dependency_resolver import ServiceLocator
+
 DESCRIPTION = "Normal request for robots.txt analysis"
 
-<<<<<<< HEAD
+
 def run(PluginInfo):
-
-    TopURL = ServiceLocator.get_component("target").Get('TOP_URL')
-    URL = TopURL+"/robots.txt"
-    # TODO: Check the below line's necessity
-    #TestResult = ServiceLocator.get_component("reporter").Render.DrawButtonLink(URL, URL)
-    TestResult = []
-    HTTP_Transaction = ServiceLocator.get_component("requester").GetTransaction(True, URL) # Use transaction cache if possible for speed
     plugin_helper = ServiceLocator.get_component("plugin_helper")
-    if HTTP_Transaction.Found:
-        TestResult += plugin_helper.ProcessRobots(PluginInfo, HTTP_Transaction.GetRawResponseBody(), TopURL, '')
-    else: # robots.txt NOT found
-	OWTFLogger.log("robots.txt was NOT found")
-    TestResult += plugin_helper.TransactionTable([ HTTP_Transaction ])
-    return TestResult
-=======
-
-def run(Core, PluginInfo):
-    TopURL = Core.DB.Target.Get('top_url')
+    target = ServiceLocator.get_component("target")
+    requester = ServiceLocator.get_component("requester")
+    TopURL = target.Get('top_url')
     URL = TopURL+"/robots.txt"
     TestResult = []
     # Use transaction cache if possible for speed
-    HTTP_Transaction = Core.Requester.GetTransaction(True, URL)
+    HTTP_Transaction = requester.GetTransaction(True, URL)
     if HTTP_Transaction.Found:
-        TestResult += Core.PluginHelper.ProcessRobots(
+        TestResult += plugin_helper.ProcessRobots(
             PluginInfo,
             HTTP_Transaction.GetRawResponseBody(),
             TopURL,
             '')
     else:  # robots.txt NOT found
-        Core.log("robots.txt was NOT found")
-        TestResult += Core.PluginHelper.TransactionTableForURLList(True, [URL])
-    return TestResult
->>>>>>> 297e0f0d
+        OWTFLogger.log("robots.txt was NOT found")
+        TestResult += plugin_helper.TransactionTableForURLList(True, [URL])
+    return TestResult