--- conflicted
+++ resolved
@@ -49,13 +49,8 @@
                 filter_data = dict(self.request.arguments)
                 self.write(self.get_component("target").GetTargetConfigs(filter_data))
             else:
-<<<<<<< HEAD
                 self.write(self.get_component("target").GetTargetConfigForID(target_id))
         except InvalidTargetReference as e:
-=======
-                self.write(self.application.Core.DB.Target.GetTargetConfigForID(target_id))
-        except exceptions.InvalidTargetReference as e:
->>>>>>> 297e0f0d
             cprint(e.parameter)
             raise tornado.web.HTTPError(400)
 
@@ -63,12 +58,8 @@
         if (target_id) or (not self.get_argument("target_url", default=None)):  # How can one post using an id xD
             raise tornado.web.HTTPError(400)
         try:
-<<<<<<< HEAD
-            self.get_component("target").AddTarget(str(self.get_argument("TARGET_URL")))
-=======
-            self.application.Core.DB.Target.AddTargets(
+            self.get_component("target").AddTargets(
                 dict(self.request.arguments)["target_url"])
->>>>>>> 297e0f0d
             self.set_status(201)  # Stands for "201 Created"
         except exceptions.DBIntegrityException as e:
             cprint(e.parameter)
@@ -85,13 +76,8 @@
             raise tornado.web.HTTPError(400)
         try:
             patch_data = dict(self.request.arguments)
-<<<<<<< HEAD
             self.get_component("target").UpdateTarget(patch_data, ID=target_id)
         except InvalidTargetReference as e:
-=======
-            self.application.Core.DB.Target.UpdateTarget(patch_data, ID=target_id)
-        except exceptions.InvalidTargetReference as e:
->>>>>>> 297e0f0d
             cprint(e.parameter)
             raise tornado.web.HTTPError(400)
 
@@ -99,13 +85,8 @@
         if not target_id:
             raise tornado.web.HTTPError(400)
         try:
-<<<<<<< HEAD
             self.get_component("target").DeleteTarget(ID=target_id)
         except InvalidTargetReference as e:
-=======
-            self.application.Core.DB.Target.DeleteTarget(ID=target_id)
-        except exceptions.InvalidTargetReference as e:
->>>>>>> 297e0f0d
             cprint(e.parameter)
             raise tornado.web.HTTPError(400)
 
@@ -117,7 +98,7 @@
         try:
             filter_data = dict(self.request.arguments)
             filter_data["search"] = True
-            self.write(self.application.Core.DB.Target.SearchTargetConfigs(
+            self.write(self.get_component("target").SearchTargetConfigs(
                 filter_data=filter_data))
         except exceptions.InvalidParameterType as e:
             raise tornado.web.HTTPError(400)
@@ -131,10 +112,10 @@
             raise tornado.web.HTTPError(400)
         if session_id is None:
             filter_data = dict(self.request.arguments)
-            self.write(self.application.Core.DB.OWTFSession.get_all(filter_data))
+            self.write(self.get_component("session_db").get_all(filter_data))
         else:
             try:
-                self.write(self.application.Core.DB.OWTFSession.get(session_id))
+                self.write(self.get_component("session_db").get(session_id))
             except exceptions.InvalidSessionReference:
                 raise tornado.web.HTTPError(400)
 
@@ -145,7 +126,7 @@
             # Not supposed to post on specific session
             raise tornado.web.HTTPError(400)
         try:
-            self.application.Core.DB.OWTFSession.add_session(
+            self.get_component("session_db").add_session(
                 self.get_argument("name"))
             self.set_status(201)  # Stands for "201 Created"
         except exceptions.DBIntegrityException:
@@ -158,15 +139,15 @@
             raise tornado.web.HTTPError(400)
         try:
             if action == "add":
-                self.application.Core.DB.OWTFSession.add_target_to_session(
+                self.get_component("session_db").add_target_to_session(
                     int(self.get_argument("target_id")),
                     session_id=int(session_id))
             elif action == "remove":
-                self.application.Core.DB.OWTFSession.remove_target_from_session(
+                self.get_component("session_db").remove_target_from_session(
                     int(self.get_argument("target_id")),
                     session_id=int(session_id))
             elif action == "activate":
-                self.application.Core.DB.OWTFSession.set_session(
+                self.get_component("session_db").set_session(
                     int(session_id))
         except exceptions.InvalidTargetReference:
             raise tornado.web.HTTPError(400)
@@ -178,7 +159,7 @@
            action is not None:
             raise tornado.web.HTTPError(400)
         try:
-            self.application.Core.DB.OWTFSession.delete_session(
+            self.get_component("session_db").delete_session(
                 int(session_id))
         except exceptions.InvalidSessionReference:
             raise tornado.web.HTTPError(400)
@@ -190,13 +171,8 @@
     def get(self, target_id=None):
         try:
             # gets the session_data for the target
-<<<<<<< HEAD
             self.write(self.get_component("transaction").GetSessionData(target_id=int(target_id)))
-        except InvalidTargetReference as e:
-=======
-            self.write(self.application.Core.DB.Transaction.GetSessionData(target_id=int(target_id)))
-        except exceptions.InvalidTargetReference as e:
->>>>>>> 297e0f0d
+        except exceptions.InvalidTargetReference as e:
             cprint(e.parameter)
             raise tornado.web.HTTPError(400)
         except exceptions.InvalidTransactionReference as e:
@@ -249,13 +225,8 @@
                         if not self.get_component("zest").StartRecorder(args['file'][0]):
                             self.write({"exists": "true"})
                     else:
-<<<<<<< HEAD
                         self.get_component("zest").StopRecorder()
-        except InvalidTargetReference as e:
-=======
-                        self.application.Core.zest.StopRecorder()
-        except exceptions.InvalidTargetReference as e:
->>>>>>> 297e0f0d
+        except exceptions.InvalidTargetReference as e:
                 cprint(e.parameter)
                 raise tornado.web.HTTPError(400)
 
@@ -267,11 +238,7 @@
             try:
                 if transaction_id:
                     Scr_Name = self.get_argument('name', '')
-<<<<<<< HEAD
                     if not self.get_component("zest").TargetScriptFromSingleTransaction(transaction_id,Scr_Name,target_id): #zest script creation from single transaction
-=======
-                    if not self.application.Core.zest.TargetScriptFromSingleTransaction(transaction_id, Scr_Name, target_id): #zest script creation from single transaction
->>>>>>> 297e0f0d
                         self.write({"exists": "true"})
                 else:  # multiple transactions
                     trans_list = self.get_argument('trans', '')   # get transaction ids
@@ -369,13 +336,8 @@
             if not transaction_id or not target_id:
                 raise tornado.web.HTTPError(400)
             else:
-<<<<<<< HEAD
                 self.get_component("zap_api").ForwardRequest(target_id, transaction_id)
-        except InvalidTargetReference as e:
-=======
-                self.application.Core.zap_api_handler.ForwardRequest(target_id, transaction_id)
-        except exceptions.InvalidTargetReference as e:
->>>>>>> 297e0f0d
+        except exceptions.InvalidTargetReference as e:
                 cprint(e.parameter)
                 raise tornado.web.HTTPError(400)
 
@@ -386,27 +348,18 @@
     def get(self, target_id=None, transaction_id=None):
         try:
             if transaction_id:
-<<<<<<< HEAD
-                self.write(self.get_component("transaction").GetByIDAsDict(int(transaction_id), target_id=int(target_id)))
-            else:
-                # Empty criteria ensure all transactions
-                filter_data = dict(self.request.arguments)
-                self.write(self.get_component("transaction").GetAllAsDicts(filter_data, target_id=int(target_id)))
-        except InvalidTargetReference as e:
-=======
                 self.write(
-                    self.application.Core.DB.Transaction.GetByIDAsDict(
+                    self.get_component("transaction").GetByIDAsDict(
                         int(transaction_id),
                         target_id=int(target_id)))
             else:
                 # Empty criteria ensure all transactions
                 filter_data = dict(self.request.arguments)
                 self.write(
-                    self.application.Core.DB.Transaction.GetAllAsDicts(
+                    self.get_component("transaction").GetAllAsDicts(
                         filter_data,
                         target_id=int(target_id)))
         except exceptions.InvalidTargetReference as e:
->>>>>>> 297e0f0d
             cprint(e.parameter)
             raise tornado.web.HTTPError(400)
         except exceptions.InvalidTransactionReference as e:
@@ -428,13 +381,7 @@
     def delete(self, target_id=None, transaction_id=None):
         try:
             if transaction_id:
-<<<<<<< HEAD
                 self.get_component("transaction").DeleteTransaction(int(transaction_id), int(target_id))
-=======
-                self.application.Core.DB.Transaction.DeleteTransaction(
-                    int(transaction_id),
-                    target_id=int(target_id))
->>>>>>> 297e0f0d
             else:
                 raise tornado.web.HTTPError(400)
         except exceptions.InvalidTargetReference as e:
@@ -473,13 +420,8 @@
         try:
             # Empty criteria ensure all transactions
             filter_data = dict(self.request.arguments)
-<<<<<<< HEAD
             self.write(self.get_component("url_manager").GetAll(filter_data, target_id=target_id))
-        except InvalidTargetReference as e:
-=======
-            self.write(self.application.Core.DB.URL.GetAll(filter_data, target_id=target_id))
-        except exceptions.InvalidTargetReference as e:
->>>>>>> 297e0f0d
+        except exceptions.InvalidTargetReference as e:
             cprint(e.parameter)
             raise tornado.web.HTTPError(400)
 
@@ -530,35 +472,20 @@
         try:
             filter_data = dict(self.request.arguments)
             if not plugin_group: # First check if plugin_group is present in url
-<<<<<<< HEAD
                 self.write(self.get_component("plugin_output").GetAll(filter_data, target_id))
             if plugin_group and (not plugin_type):
                 filter_data.update({"plugin_group": plugin_group})
                 self.write(self.get_component("plugin_output").GetAll(filter_data, target_id))
-=======
-                self.write(self.application.Core.DB.POutput.GetAll(filter_data, target_id=target_id))
-            if plugin_group and (not plugin_type):
-                filter_data.update({"plugin_group": plugin_group})
-                self.write(self.application.Core.DB.POutput.GetAll(filter_data, target_id=target_id))
->>>>>>> 297e0f0d
             if plugin_type and plugin_group and (not plugin_code):
                 if plugin_type not in self.get_component("db_plugin").GetTypesForGroup(plugin_group):
                     raise tornado.web.HTTPError(400)
                 filter_data.update({"plugin_type": plugin_type, "plugin_group": plugin_group})
-<<<<<<< HEAD
                 self.write(self.get_component("plugin_output").GetAll(filter_data, target_id))
-=======
-                self.write(self.application.Core.DB.POutput.GetAll(filter_data, target_id=target_id))
->>>>>>> 297e0f0d
             if plugin_type and plugin_group and plugin_code:
                 if plugin_type not in self.get_component("db_plugin").GetTypesForGroup(plugin_group):
                     raise tornado.web.HTTPError(400)
                 filter_data.update({"plugin_type": plugin_type, "plugin_group": plugin_group, "plugin_code": plugin_code})
-<<<<<<< HEAD
                 results = self.get_component("plugin_output").GetAll(filter_data, target_id)
-=======
-                results = self.application.Core.DB.POutput.GetAll(filter_data, target_id=target_id)
->>>>>>> 297e0f0d
                 if results:
                     self.write(results[0])
                 else:
@@ -582,13 +509,8 @@
                 raise tornado.web.HTTPError(400)
             else:
                 patch_data = dict(self.request.arguments)
-<<<<<<< HEAD
                 self.get_component("plugin_output").Update(plugin_group, plugin_type, plugin_code, patch_data, target_id)
-        except InvalidTargetReference as e:
-=======
-                self.application.Core.DB.POutput.Update(plugin_group, plugin_type, plugin_code, patch_data, target_id=int(target_id))
-        except exceptions.InvalidTargetReference as e:
->>>>>>> 297e0f0d
+        except exceptions.InvalidTargetReference as e:
             cprint(e.parameter)
             raise tornado.web.HTTPError(400)
         except exceptions.InvalidParameterType as e:
@@ -599,37 +521,21 @@
         try:
             filter_data = dict(self.request.arguments)
             if not plugin_group: # First check if plugin_group is present in url
-<<<<<<< HEAD
                 self.get_component("plugin_output").DeleteAll(filter_data, target_id)
             if plugin_group and (not plugin_type):
                 filter_data.update({"plugin_group": plugin_group})
                 self.get_component("plugin_output").DeleteAll(filter_data, target_id)
-=======
-                self.application.Core.DB.POutput.DeleteAll(filter_data, target_id=int(target_id))
-            if plugin_group and (not plugin_type):
-                filter_data.update({"plugin_group": plugin_group})
-                self.application.Core.DB.POutput.DeleteAll(filter_data, target_id=int(target_id))
->>>>>>> 297e0f0d
             if plugin_type and plugin_group and (not plugin_code):
                 if plugin_type not in self.get_component("db_plugin").GetTypesForGroup(plugin_group):
                     raise tornado.web.HTTPError(400)
                 filter_data.update({"plugin_type": plugin_type, "plugin_group": plugin_group})
-<<<<<<< HEAD
                 self.get_component("plugin_output").DeleteAll(filter_data, target_id)
-=======
-                self.application.Core.DB.POutput.DeleteAll(filter_data, target_id=int(target_id))
->>>>>>> 297e0f0d
             if plugin_type and plugin_group and plugin_code:
                 if plugin_type not in self.get_component("db_plugin").GetTypesForGroup(plugin_group):
                     raise tornado.web.HTTPError(400)
                 filter_data.update({"plugin_type": plugin_type, "plugin_group": plugin_group, "plugin_code": plugin_code})
-<<<<<<< HEAD
                 self.get_component("plugin_output").DeleteAll(filter_data, target_id)
-        except InvalidTargetReference as e:
-=======
-                self.application.Core.DB.POutput.DeleteAll(filter_data, target_id=int(target_id))
-        except exceptions.InvalidTargetReference as e:
->>>>>>> 297e0f0d
+        except exceptions.InvalidTargetReference as e:
             cprint(e.parameter)
             raise tornado.web.HTTPError(400)
         except exceptions.InvalidParameterType as e:
@@ -647,13 +553,8 @@
             if worker_id and (not action):
                 self.write(self.get_component("worker_manager").get_worker_details(int(worker_id)))
             if worker_id and action:
-<<<<<<< HEAD
                 getattr(self.get_component("worker_manager"), action + '_worker')(int(worker_id))
-        except InvalidWorkerReference as e:
-=======
-                getattr(self.application.Core.WorkerManager, action + '_worker')(int(worker_id))
         except exceptions.InvalidWorkerReference as e:
->>>>>>> 297e0f0d
             cprint(e.parameter)
             raise tornado.web.HTTPError(400)
 
@@ -667,13 +568,8 @@
         if (not worker_id) or action:
             raise tornado.web.HTTPError(400)
         try:
-<<<<<<< HEAD
             self.get_component("worker_manager").delete_worker(int(worker_id))
-        except InvalidWorkerReference as e:
-=======
-            self.application.Core.WorkerManager.delete_worker(int(worker_id))
         except exceptions.InvalidWorkerReference as e:
->>>>>>> 297e0f0d
             cprint(e.parameter)
             raise tornado.web.HTTPError(400)
 
@@ -681,22 +577,17 @@
 class WorklistHandler(custom_handlers.APIRequestHandler):
     SUPPORTED_METHODS = ['GET', 'POST', 'DELETE', 'PATCH']
 
-<<<<<<< HEAD
-    def get(self):
-        self.write(self.get_component("worker_manager").get_work_list())
-=======
     def get(self, work_id=None, action=None):
         try:
             if work_id is None:
                 criteria = dict(self.request.arguments)
-                self.write(self.application.Core.DB.Worklist.get_all(criteria))
-            else:
-                self.write(self.application.Core.DB.Worklist.get(int(work_id)))
+                self.write(self.get_component("worklist_manager").get_all(criteria))
+            else:
+                self.write(self.get_component("worklist_manager").get(int(work_id)))
         except exceptions.InvalidParameterType:
             raise tornado.web.HTTPError(400)
         except exceptions.InvalidWorkReference:
             raise tornado.web.HTTPError(400)
->>>>>>> 297e0f0d
 
     def post(self, work_id=None, action=None):
         if work_id is not None or action is not None:
@@ -709,15 +600,10 @@
             target_list = self.get_component("target").GetTargetConfigs(filter_data)
             if (not plugin_list) or (not target_list):
                 raise tornado.web.HTTPError(400)
-<<<<<<< HEAD
-            self.get_component("worker_manager").fill_work_list(target_list, plugin_list)
-            self.set_status(201)  # TODO: Set proper response code
-        except InvalidTargetReference as e:
-=======
-            self.application.Core.DB.Worklist.add_work(
+            self.get_component("worklist_manager").add_work(
                 target_list,
                 plugin_list,
-                force_overwrite=self.application.Core.Config.ConvertStrToBool(
+                force_overwrite=self.get_component("config").ConvertStrToBool(
                     self.get_argument("force_overwrite", "False"))
             )
             self.set_status(201)
@@ -725,13 +611,12 @@
             raise tornado.web.HTTPError(400)
         except exceptions.InvalidParameterType as e:
             raise tornado.web.HTTPError(400)
->>>>>>> 297e0f0d
 
     def delete(self, work_id=None, action=None):
         if work_id is None or action is not None:
             tornado.web.HTTPError(400)
         try:
-            self.application.Core.DB.Worklist.remove_work(int(work_id))
+            self.get_component("worklist_manager").remove_work(int(work_id))
             self.set_status(200)
         except exceptions.InvalidTargetReference as e:
             raise tornado.web.HTTPError(400)
@@ -744,29 +629,20 @@
         if work_id is None or action is None:
             tornado.web.HTTPError(400)
         try:
-<<<<<<< HEAD
-            filter_data = dict(self.request.arguments)
-            plugin_list = self.get_component("db_plugin").GetAll(filter_data)
-            target_list = self.get_component("target").GetTargetConfigs(filter_data)
-            self.get_component("worker_manager").filter_work_list(target_list, plugin_list)
-        except InvalidTargetReference as e:
-            cprint(e.parameter)
-=======
             work_id = int(work_id)
             if work_id != 0:  # 0 is like broadcast address
                 if action == 'resume':
-                    self.application.Core.DB.Worklist.patch_work(
+                    self.get_component("db").Worklist.patch_work(
                         work_id, active=True)
                 elif action == 'pause':
-                    self.application.Core.DB.Worklist.patch_work(
+                    self.get_component("db").Worklist.patch_work(
                         work_id, active=False)
             else:
                 if action == 'pause':
-                    self.application.Core.DB.Worklist.pause_all()
+                    self.get_component("worklist_manager").pause_all()
                 elif action == 'resume':
-                    self.application.Core.DB.Worklist.resume_all()
+                    self.get_component("worklist_manager").resume_all()
         except exceptions.InvalidWorkReference as e:
->>>>>>> 297e0f0d
             raise tornado.web.HTTPError(400)
 
 
@@ -777,7 +653,7 @@
         try:
             criteria = dict(self.request.arguments)
             criteria["search"] = True
-            self.write(self.application.Core.DB.Worklist.search_all(criteria))
+            self.write(self.get_component("worklist_manager").search_all(criteria))
         except exceptions.InvalidParameterType:
             raise tornado.web.HTTPError(400)
 
@@ -792,13 +668,8 @@
     def patch(self):
         for key, value_list in self.request.arguments.items():
             try:
-<<<<<<< HEAD
                 self.get_component("db_config").Update(key, value_list[0])
-            except InvalidConfigurationReference:
-=======
-                self.application.Core.DB.Config.Update(key, value_list[0])
             except exceptions.InvalidConfigurationReference:
->>>>>>> 297e0f0d
                 raise tornado.web.HTTPError(400)
 
 
@@ -808,10 +679,10 @@
     def get(self, error_id=None):
         if error_id is None:
             filter_data = dict(self.request.arguments)
-            self.write(self.application.Core.DB.Error.GetAll(filter_data))
+            self.write(self.get_component("db_error").GetAll(filter_data))
         else:
             try:
-                self.write(self.application.Core.DB.Error.Get(error_id))
+                self.write(self.get_component("db_error").Get(error_id))
             except exceptions.InvalidErrorReference:
                 raise tornado.web.HTTPError(400)
 
@@ -820,7 +691,7 @@
             raise tornado.web.HTTPError(400)
         if self.request.arguments.get_argument("user_message", default=None):
             raise tornado.web.HTTPError(400)
-        self.application.Core.DB.Error.Update(
+        self.get_component("db_error").Update(
             error_id,
             self.request.arguments.get_argument("user_message"))
 
@@ -828,7 +699,7 @@
         if error_id is None:
             raise tornado.web.HTTPError(400)
         try:
-            self.application.Core.DB.Error.Delete(error_id)
+            self.get_component("db_error").Delete(error_id)
         except exceptions.InvalidErrorReference:
             raise tornado.web.HTTPError(400)
 
