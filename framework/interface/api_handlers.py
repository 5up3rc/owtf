import tornado.web

from framework.lib.exceptions import DBIntegrityException, \
                                     InvalidTargetReference, \
                                     UnresolvableTargetException, \
                                     InvalidTransactionReference, \
                                     InvalidParameterType, \
                                     InvalidWorkerReference, \
                                     InvalidConfigurationReference
from framework.lib.general import cprint
from framework.interface import custom_handlers
<<<<<<< HEAD
from framework import zest
from framework.http import requester
import tornado.web
import simplejson as json
from BaseHTTPServer import BaseHTTPRequestHandler
from StringIO import StringIO
=======
>>>>>>> 43aa9627


class PluginDataHandler(custom_handlers.APIRequestHandler):
    SUPPORTED_METHODS = ['GET']
    #TODO: Creation of user plugins

    def get(self, plugin_group=None, plugin_type=None, plugin_code=None):
        try:
            filter_data = dict(self.request.arguments)
            if not plugin_group:  # Check if plugin_group is present in url
                self.write(self.application.Core.DB.Plugin.GetAll(filter_data))
            if plugin_group and (not plugin_type) and (not plugin_code):
                filter_data.update({"group": plugin_group})
                self.write(self.application.Core.DB.Plugin.GetAll(filter_data))
            if plugin_group and plugin_type and (not plugin_code):
                if plugin_type not in self.application.Core.DB.Plugin.GetTypesForGroup(plugin_group):
                    raise tornado.web.HTTPError(400)
                filter_data.update({"type": plugin_type, "group": plugin_group})
                self.write(self.application.Core.DB.Plugin.GetAll(filter_data))
            if plugin_group and plugin_type and plugin_code:
                if plugin_type not in self.application.Core.DB.Plugin.GetTypesForGroup(plugin_group):
                    raise tornado.web.HTTPError(400)
                filter_data.update({"type": plugin_type, "group": plugin_group, "code": plugin_code})
                results = self.application.Core.DB.Plugin.GetAll(filter_data)  # This combination will be unique, so have to return a dict
                if results:
                    self.write(results[0])
                else:
                    raise tornado.web.HTTPError(400)
        except InvalidTargetReference as e:
            cprint(e.parameter)
            raise tornado.web.HTTPError(400)


class TargetConfigHandler(custom_handlers.APIRequestHandler):
    SUPPORTED_METHODS = ['GET', 'POST', 'PUT', 'PATCH', 'DELETE']

    def get(self, target_id=None):
        try:
            # If no target_id, means /target is accessed with or without filters
            if not target_id:
                # Get all filter data here, so that it can be passed
                filter_data = dict(self.request.arguments)
                self.write(self.application.Core.DB.Target.GetTargetConfigs(filter_data))
            else:
                self.write(self.application.Core.DB.Target.GetTargetConfigForID(target_id))
        except InvalidTargetReference as e:
            cprint(e.parameter)
            raise tornado.web.HTTPError(400)

    def post(self, target_id=None):
        if (target_id) or (not self.get_argument("TARGET_URL", default=None)):  # How can one post using an id xD
            raise tornado.web.HTTPError(400)
        try:
            self.application.Core.DB.Target.AddTarget(str(self.get_argument("TARGET_URL")))
            self.set_status(201)  # Stands for "201 Created"
        except DBIntegrityException as e:
            cprint(e.parameter)
            raise tornado.web.HTTPError(409)
        except UnresolvableTargetException as e:
            cprint(e.parameter)
            raise tornado.web.HTTPError(409)

    def put(self, target_id=None):
        return self.patch(target_id)

    def patch(self, target_id=None):
        if not target_id or not self.request.arguments:
            raise tornado.web.HTTPError(400)
        try:
            patch_data = dict(self.request.arguments)
            self.application.Core.DB.Target.UpdateTarget(patch_data, ID=target_id)
        except InvalidTargetReference as e:
            cprint(e.parameter)
            raise tornado.web.HTTPError(400)

    def delete(self, target_id=None):
        if not target_id:
            raise tornado.web.HTTPError(400)
        try:
            self.application.Core.DB.Target.DeleteTarget(ID=target_id)
        except InvalidTargetReference as e:
            cprint(e.parameter)
            raise tornado.web.HTTPError(400)


class ZestScriptHandler(custom_handlers.APIRequestHandler):
    SUPPORTED_METHODS = ['GET', 'POST']

    def get(self, target_id=None, transaction_id=None):  # get handles zest consoles functions
        if not target_id:  # does not make sense if no target id provided
                raise tornado.web.HTTPError(400)
        try:
            #self.application.Core.zest = zest.Init(self.application.Core)  # zest instance assigned
            args = self.request.arguments
            if(not any(args)):  # check if arguments is empty then load zest console
                file_list, record_scripts = self.application.Core.zest.GetAllScripts(target_id)
                tdict = {}
                tdict["files"] = file_list
                tdict["recorded_files"] = record_scripts
                self.write(tdict)
            elif 'script' in args and 'record' in args and 'run' not in args:  # get zest script content
                if args['record'][0] == "true":  # record script
                    content = self.application.Core.zest.GetRecordScriptContent(args['script'][0])
                else:  # target script
                    content = self.application.Core.zest.GetTargetScriptContent(target_id, args['script'][0])
                self.write({"content": content})
            elif 'script' in args and 'record'in args and 'run' in args:  # runner handling
                if args['run'][0] == "true":
                    if args['record'][0] == "true":  # run record script
                        result = self.application.Core.zest.RunRecordScript(args['script'][0])
                    else:  # run target script
                        result = self.application.Core.zest.RunTargetScript(target_id, args['script'][0])
                    self.write({"result": result})
            else:
                if 'script' not in args and 'record' in args:  # Recorder handling
                    if args['record'][0] == "true":
                        self.application.Core.zest.StartRecorder()
                    else:
                        self.application.Core.zest.StopRecorder()
        except general.InvalidTargetReference as e:
                cprint(e.parameter)
                raise tornado.web.HTTPError(400)

# all script creation requests are post methods, Zest class instance then handles the script creation part

    def post(self, target_id=None, transaction_id=None):  # handles actual zest script creation
            if not target_id:  # does not make sense if no target id provided
                raise tornado.web.HTTPError(400)
            try:
                if transaction_id:
                    if not self.application.Core.zest.TargetScriptFromSingleTransaction(transaction_id,target_id): #zest script creation from single transaction
                        self.write("file exists")
                else:  # multiple transactions
                    trans_list = self.get_argument('trans', '')   # get transaction ids
                    Scr_Name = self.get_argument('name', '')  # get script name
                    transactions = json.loads(trans_list)  # convert to string from json
                    if not self.application.Core.zest.TargetScriptFromMultipleTransactions(target_id, Scr_Name, transactions): #zest script creation from multiple transactions
                        self.write("file exists")
            except general.InvalidTargetReference as e:
                cprint(e.parameter)
                raise tornado.web.HTTPError(400)

    @tornado.web.asynchronous
    def put(self):
        raise tornado.web.HTTPError(405)

    @tornado.web.asynchronous
    def patch(self):
        raise tornado.web.HTTPError(405)

    @tornado.web.asynchronous
    def delete(self, target_id=None):
        raise tornado.web.HTTPError(405)


class ReplayRequestHandler(custom_handlers.APIRequestHandler):
    SUPPORTED_METHODS = {'POST'}

    @tornado.web.asynchronous
    def get(self, target_id=None, transaction_id=None):
        raise tornado.web.HTTPError(405)

    def post(self, target_id=None, transaction_id=None):
        rw_request = self.get_argument("get_req", '')  # get particular request
        parsed_Req = HTTPRequest(rw_request)  # parse if its a valid HTTP request
        if(parsed_Req.error_code == None):
            self.application.Core.Requester.SetHeaders(parsed_Req.headers)  #Set the headers
            trans_obj = self.application.Core.Requester.Request(parsed_Req.path, parsed_Req.command)  # make the actual request using requester module
            Res_data = {}  # received response body and headers will be saved here
            Res_data['Status'] = trans_obj.Status
            Res_data['Headers'] = str(trans_obj.ResponseHeaders)
            Res_data['Body'] = trans_obj.DecodedContent
            self.write(Res_data)
        else:
            print "Cannot send the given HTTP Request" 
            #send something back to interface to let the user know

    @tornado.web.asynchronous
    def put(self):
        raise tornado.web.HTTPError(405)

    @tornado.web.asynchronous
    def patch(self):
        raise tornado.web.HTTPError(405)  # @UndefinedVariable

    @tornado.web.asynchronous
    def delete(self, target_id=None):
        raise tornado.web.HTTPError(405)  # @UndefinedVariable


class HTTPRequest(BaseHTTPRequestHandler):
    # this class parses the raw request and  verifies
    def __init__(self, request_text):
        self.rfile = StringIO(request_text)
        self.raw_requestline = self.rfile.readline()
        self.error_code = self.error_message = None
        self.parse_request()

    def send_error(self, code, message):
        self.error_code = code
        self.error_message = message

"""
    Remove this at the end
    def print_all(self):
        print self.error_code       # None  (check this first)
        print self.command          # "GET"
        print self.path             # "/who/ken/trust.html"
        print self.request_version  # "HTTP/1.1"
        print len(self.headers)     # 3
        print self.headers   # ['accept-charset', 'host', 'accept']
        print self.headers['host']
"""


class ForwardToZAPHandler(custom_handlers.APIRequestHandler):
    SUPPORTED_METHODS = ['GET']

    def get(self, target_id=None, transaction_id=None):
        try:
            if not transaction_id or not target_id:
                raise tornado.web.HTTPError(400)
            else:
                self.application.Core.zap_api_handler.ForwardRequest(target_id, transaction_id)
        except general.InvalidTargetReference as e:
                cprint(e.parameter)
                raise tornado.web.HTTPError(400)


class TransactionDataHandler(custom_handlers.APIRequestHandler):
    SUPPORTED_METHODS = ['GET', 'DELETE']

    def get(self, target_id=None, transaction_id=None):
        try:
            if transaction_id:
                self.write(self.application.Core.DB.Transaction.GetByIDAsDict(int(transaction_id), target_id=int(target_id)))
            else:
                # Empty criteria ensure all transactions
                filter_data = dict(self.request.arguments)
                self.write(self.application.Core.DB.Transaction.GetAllAsDicts(filter_data, target_id=int(target_id)))
        except InvalidTargetReference as e:
            cprint(e.parameter)
            raise tornado.web.HTTPError(400)
        except InvalidTransactionReference as e:
            cprint(e.parameter)
            raise tornado.web.HTTPError(400)
        except InvalidParameterType as e:
            cprint(e.parameter)
            raise tornado.web.HTTPError(400)

    def post(self, target_url):
        raise tornado.web.HTTPError(405)

    def put(self):
        raise tornado.web.HTTPError(405)

    def patch(self):
        #TODO: Allow modification of transactions from the UI, may be adjusting scope etc.. But I don't understand it's use yet ;)
        raise tornado.web.HTTPError(405)

    def delete(self, target_id=None, transaction_id=None):
        try:
            if transaction_id:
                self.application.Core.DB.Transaction.DeleteTransaction(int(transaction_id), int(target_id))
            else:
                raise tornado.web.HTTPError(400)
        except InvalidTargetReference as e:
            cprint(e.parameter)
            raise tornado.web.HTTPError(400)


class URLDataHandler(custom_handlers.APIRequestHandler):
    SUPPORTED_METHODS = ['GET']

    def get(self, target_id=None):
        try:
            # Empty criteria ensure all transactions
            filter_data = dict(self.request.arguments)
            self.write(self.application.Core.DB.URL.GetAll(filter_data, target_id=target_id))
        except InvalidTargetReference as e:
            cprint(e.parameter)
            raise tornado.web.HTTPError(400)

    @tornado.web.asynchronous
    def post(self, target_url):
        raise tornado.web.HTTPError(405)

    @tornado.web.asynchronous
    def put(self):
        raise tornado.web.HTTPError(405)

    @tornado.web.asynchronous
    def patch(self):
        #TODO: allow modification of urls from the ui, may be adjusting scope etc.. but i don't understand it's use yet ;)
        raise tornado.web.HTTPError(405)  # @UndefinedVariable

    @tornado.web.asynchronous
    def delete(self, target_id=None):
        #TODO: allow deleting of urls from the ui
        raise tornado.web.HTTPError(405)  # @UndefinedVariable


class PluginOutputHandler(custom_handlers.APIRequestHandler):
    SUPPORTED_METHODS = ['GET', 'POST', 'PUT', 'PATCH', 'DELETE']

    def get(self, target_id=None, plugin_group=None, plugin_type=None, plugin_code=None):
        try:
            filter_data = dict(self.request.arguments)
            if not plugin_group: # First check if plugin_group is present in url
                self.write(self.application.Core.DB.POutput.GetAll(filter_data, target_id))
            if plugin_group and (not plugin_type):
                filter_data.update({"plugin_group": plugin_group})
                self.write(self.application.Core.DB.POutput.GetAll(filter_data, target_id))
            if plugin_type and plugin_group and (not plugin_code):
                if plugin_type not in self.application.Core.DB.Plugin.GetTypesForGroup(plugin_group):
                    raise tornado.web.HTTPError(400)
                filter_data.update({"plugin_type": plugin_type, "plugin_group": plugin_group})
                self.write(self.application.Core.DB.POutput.GetAll(filter_data, target_id))
            if plugin_type and plugin_group and plugin_code:
                if plugin_type not in self.application.Core.DB.Plugin.GetTypesForGroup(plugin_group):
                    raise tornado.web.HTTPError(400)
                filter_data.update({"plugin_type": plugin_type, "plugin_group": plugin_group, "plugin_code": plugin_code})
                results = self.application.Core.DB.POutput.GetAll(filter_data, target_id)
                if results:
                    self.write(results[0])
                else:
                    raise tornado.web.HTTPError(400)
        except InvalidTargetReference as e:
            cprint(e.parameter)
            raise tornado.web.HTTPError(400)
        except InvalidParameterType as e:
            cprint(e.parameter)
            raise tornado.web.HTTPError(400)

    def post(self, target_url):
        raise tornado.web.HTTPError(405)

    def put(self):
        raise tornado.web.HTTPError(405)

    def patch(self, target_id=None, plugin_group=None, plugin_type=None, plugin_code=None):
        try:
            if (not target_id) or (not plugin_group) or (not plugin_type) or (not plugin_code):
                raise tornado.web.HTTPError(400)
            else:
                patch_data = dict(self.request.arguments)
                self.application.Core.DB.POutput.Update(plugin_group, plugin_type, plugin_code, patch_data, target_id)
        except InvalidTargetReference as e:
            cprint(e.parameter)
            raise tornado.web.HTTPError(400)
        except InvalidParameterType as e:
            cprint(e.parameter)
            raise tornado.web.HTTPError(400)

    def delete(self, target_id=None, plugin_group=None, plugin_type=None, plugin_code=None):
        try:
            filter_data = dict(self.request.arguments)
            if not plugin_group: # First check if plugin_group is present in url
                self.application.Core.DB.POutput.DeleteAll(filter_data, target_id)
            if plugin_group and (not plugin_type):
                filter_data.update({"plugin_group": plugin_group})
                self.application.Core.DB.POutput.DeleteAll(filter_data, target_id)
            if plugin_type and plugin_group and (not plugin_code):
                if plugin_type not in self.application.Core.DB.Plugin.GetTypesForGroup(plugin_group):
                    raise tornado.web.HTTPError(400)
                filter_data.update({"plugin_type": plugin_type, "plugin_group": plugin_group})
                self.application.Core.DB.POutput.DeleteAll(filter_data, target_id)
            if plugin_type and plugin_group and plugin_code:
                if plugin_type not in self.application.Core.DB.Plugin.GetTypesForGroup(plugin_group):
                    raise tornado.web.HTTPError(400)
                filter_data.update({"plugin_type": plugin_type, "plugin_group": plugin_group, "plugin_code": plugin_code})
                self.application.Core.DB.POutput.DeleteAll(filter_data, target_id)
        except InvalidTargetReference as e:
            cprint(e.parameter)
            raise tornado.web.HTTPError(400)
        except InvalidParameterType as e:
            cprint(e.parameter)
            raise tornado.web.HTTPError(400)


class WorkerHandler(custom_handlers.APIRequestHandler):
    SUPPORTED_METHODS = ['GET']

    def get(self, worker_id=None, action=None):
        if not worker_id:
            self.write(self.application.Core.WorkerManager.get_worker_details())
        try:
            if worker_id and (not action):
                self.write(self.application.Core.WorkerManager.get_worker_details(int(worker_id)))
            if worker_id and action:
                getattr(self.application.Core.WorkerManager, action + '_worker')(int(worker_id))
        except InvalidWorkerReference as e:
            cprint(e.parameter)
            raise tornado.web.HTTPError(400)


class WorkListHandler(custom_handlers.APIRequestHandler):
    SUPPORTED_METHODS = ['GET', 'POST']

    def get(self):
        self.write(self.application.Core.WorkerManager.get_work_list())

    def post(self):
        try:
            filter_data = dict(self.request.arguments)
            if not filter_data:
                raise tornado.web.HTTPError(400)
            plugin_list = self.application.Core.DB.Plugin.GetAll(filter_data)
            target_list = self.application.Core.DB.Target.GetTargetConfigs(filter_data)
            if (not plugin_list) or (not target_list):
                raise tornado.web.HTTPError(400)
            self.application.Core.WorkerManager.fill_work_list(target_list, plugin_list)
<<<<<<< HEAD
            self.set_status(201) # TODO: Set proper response code
        except general.InvalidTargetReference as e:
=======
            self.set_status(201)  # TODO: Set proper response code
        except InvalidTargetReference as e:
>>>>>>> 43aa9627
            cprint(e.parameter)
            raise tornado.web.HTTPError(400)
        except InvalidParameterType as e:
            cprint(e.parameter)
            raise tornado.web.HTTPError(400)

    def delete(self):
        try:
            filter_data = dict(self.request.arguments)
            plugin_list = self.application.Core.DB.Plugin.GetAll(filter_data)
            target_list = self.application.Core.DB.Target.GetTargetConfigs(filter_data)
            self.application.Core.WorkerManager.filter_work_list(target_list, plugin_list)
        except InvalidTargetReference as e:
            cprint(e.parameter)
            raise tornado.web.HTTPError(400)
        except InvalidParameterType as e:
            cprint(e.parameter)
            raise tornado.web.HTTPError(400)


class ConfigurationHandler(custom_handlers.APIRequestHandler):
    SUPPORTED_METHODS = ('GET', 'PATCH')

    def get(self):
        filter_data = dict(self.request.arguments)
        self.write(self.application.Core.DB.Config.GetAll(filter_data))

    def patch(self):
        for key, value_list in self.request.arguments.items():
            try:
                self.application.Core.DB.Config.Update(key, value_list[0])
            except InvalidConfigurationReference:
                raise tornado.web.HTTPError(400)<|MERGE_RESOLUTION|>--- conflicted
+++ resolved
@@ -9,15 +9,12 @@
                                      InvalidConfigurationReference
 from framework.lib.general import cprint
 from framework.interface import custom_handlers
-<<<<<<< HEAD
 from framework import zest
 from framework.http import requester
 import tornado.web
 import simplejson as json
 from BaseHTTPServer import BaseHTTPRequestHandler
 from StringIO import StringIO
-=======
->>>>>>> 43aa9627
 
 
 class PluginDataHandler(custom_handlers.APIRequestHandler):
@@ -137,7 +134,7 @@
                         self.application.Core.zest.StartRecorder()
                     else:
                         self.application.Core.zest.StopRecorder()
-        except general.InvalidTargetReference as e:
+        except InvalidTargetReference as e:
                 cprint(e.parameter)
                 raise tornado.web.HTTPError(400)
 
@@ -156,7 +153,7 @@
                     transactions = json.loads(trans_list)  # convert to string from json
                     if not self.application.Core.zest.TargetScriptFromMultipleTransactions(target_id, Scr_Name, transactions): #zest script creation from multiple transactions
                         self.write("file exists")
-            except general.InvalidTargetReference as e:
+            except InvalidTargetReference as e:
                 cprint(e.parameter)
                 raise tornado.web.HTTPError(400)
 
@@ -242,7 +239,7 @@
                 raise tornado.web.HTTPError(400)
             else:
                 self.application.Core.zap_api_handler.ForwardRequest(target_id, transaction_id)
-        except general.InvalidTargetReference as e:
+        except InvalidTargetReference as e:
                 cprint(e.parameter)
                 raise tornado.web.HTTPError(400)
 
@@ -430,13 +427,9 @@
             if (not plugin_list) or (not target_list):
                 raise tornado.web.HTTPError(400)
             self.application.Core.WorkerManager.fill_work_list(target_list, plugin_list)
-<<<<<<< HEAD
-            self.set_status(201) # TODO: Set proper response code
-        except general.InvalidTargetReference as e:
-=======
             self.set_status(201)  # TODO: Set proper response code
         except InvalidTargetReference as e:
->>>>>>> 43aa9627
+
             cprint(e.parameter)
             raise tornado.web.HTTPError(400)
         except InvalidParameterType as e:
