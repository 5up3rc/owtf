--- conflicted
+++ resolved
@@ -39,7 +39,6 @@
 from framework.lib.general import *
 from framework.interface.html.filter import sanitiser
 
-
 class Reporter(BaseComponent, ReporterInterface):
 
     COMPONENT_NAME = "reporter"
@@ -53,7 +52,6 @@
         self.requester = None
         self.Init = False
         self.Sanitiser = sanitiser.HTMLSanitiser()
-<<<<<<< HEAD
         self.Loader = Loader(self.config.FrameworkConfigGet('POUTPUT_TEMPLATES_DIR'))
         self.mNumLinesToShow = 15
         self.CounterList = []
@@ -62,29 +60,13 @@
         self.requester = self.get_component("requester")
 
     def TransactionTableFromIDs(self, TransactionIDs, NumLinesReq=15, NumLinesRes=15):
-=======
-        self.Loader = Loader(
-            self.Core.Config.FrameworkConfigGet('POUTPUT_TEMPLATES_DIR'))
-        self.mNumLinesToShow = 15
-        self.CounterList = []
-
-    def TransactionTableFromIDs(
-            self,
-            TransactionIDs,
-            NumLinesReq=15,
-            NumLinesRes=15):
->>>>>>> 297e0f0d
         """ Draws a table of HTTP Transactions """
         # functions to get the first lines of a long string
         transactions = self.transaction.GetByIDs(TransactionIDs)
         return self.TransactionTableForTransactions(transactions)
 
-<<<<<<< HEAD
-    def TransactionTableForURLList( self, UseCache, URLList, Method = '', Data = '' ):
-        transactions = self.requester.GetTransactions(UseCache, URLList, Method, Data)
-=======
     def TransactionTableForURL(self, UseCache, URL, Method=None, Data=None):
-        transaction = self.Core.Requester.GetTransaction(
+        transaction = self.requester.GetTransaction(
             UseCache, URL, method=Method, data=Data)
         return self.TransactionTableForTransactions([transaction])
 
@@ -94,12 +76,11 @@
             URLList,
             Method=None,
             Data=None):
-        transactions = self.Core.Requester.GetTransactions(
+        transactions = self.requester.GetTransactions(
             UseCache,
             URLList,
             method=Method,
             data=Data)
->>>>>>> 297e0f0d
         return self.TransactionTableForTransactions(transactions)
 
     def TransactionTableForTransactions(self, Transactions):
@@ -112,7 +93,6 @@
         except TypeError:
             return args[0]  # Input is already Unicode
 
-<<<<<<< HEAD
     def sanitize_html(self, RawHTML):
         return self.Sanitiser.CleanThirdPartyHTML(RawHTML)
 
@@ -120,9 +100,6 @@
         return self.Loader.reset()
 
 #----------------------------------- Methods exported from plugin_helper.py ---------------------------------
-=======
-# ----------------- Methods exported from plugin_helper.py ----------------- #
->>>>>>> 297e0f0d
 
     def CommandTable(self, Command):
         return self.Loader.load("command_table.html").generate(Command=Command)
@@ -171,20 +148,14 @@
             ResourceListName=ResourceListName,
             LinkList=LinkList)
 
-<<<<<<< HEAD
-    def VulnerabilitySearchBox( self, SearchStr ): # Draws an HTML Search box for defined Vuln Search resources
+    def VulnerabilitySearchBox(self, SearchStr):
+        """
+        Draws an HTML Search box for defined Vuln Search resources
+        """
         VulnSearchResources = self.resource.GetResources('VulnSearch')
-        return self.Loader.load("vulnerability_search_box.html").generate(SearchStr=SearchStr, VulnSearchResources=VulnSearchResources)
-=======
-    def VulnerabilitySearchBox(self, SearchStr):
-        """
-        Draws an HTML Search box for defined Vuln Search resources
-        """
-        VulnSearchResources = self.Core.DB.Resource.GetResources('VulnSearch')
         return self.Loader.load("vulnerability_search_box.html").generate(
             SearchStr=SearchStr,
             VulnSearchResources=VulnSearchResources)
->>>>>>> 297e0f0d
 
     def SuggestedCommandBox(
             self,
@@ -198,19 +169,12 @@
         CommandList = []
         for item in CommandCategoryList:
             TitleList.append(item[0])
-            CommandList.append(self.Core.DB.Resource.GetResources(item[1]))
+            CommandList.append(self.resource.GetResources(item[1]))
         return self.Loader.load("suggested_command_box.html").generate(
             Header=Header,
             TitleList=TitleList,
             CommandList=CommandList)  # TODO: Fix up the plugin
 
-<<<<<<< HEAD
-    def CommandDump( self, Name, CommandIntro, ModifiedCommand, RelativeFilePath, OutputIntro, TimeStr):
-    #def FormatCommandAndOutput( self, Name, CommandIntro, ModifiedCommand, FilePath, OutputIntro, OutputLines, TimeStr):
-            #ModifiedCommand, FrameworkAbort, PluginAbort, TimeStr, RawOutput, PluginOutputDir = self.RunCommand( Command, PluginInfo, PluginOutputDir )
-        AbsPath = self.plugin_handler.RetrieveAbsPath(RelativeFilePath)
-        OutputLines = open(AbsPath,"r").readlines()
-=======
     def CommandDump(
             self,
             Name,
@@ -219,14 +183,13 @@
             RelativeFilePath,
             OutputIntro,
             TimeStr):
-        AbsPath = self.Core.PluginHandler.RetrieveAbsPath(RelativeFilePath)
+        AbsPath = self.plugin_handler.RetrieveAbsPath(RelativeFilePath)
         OutputLines = open(AbsPath, "r").readlines()
         longOutput = (len(OutputLines) > self.mNumLinesToShow)
         if (len(OutputLines) > self.mNumLinesToShow):
             OutputLines = ''.join(OutputLines[0:self.mNumLinesToShow])
         else:
             OutputLines = ''.join(OutputLines)
->>>>>>> 297e0f0d
         table_vars = {
             "Name": Name,
             "CommandIntro": CommandIntro,
@@ -278,30 +241,9 @@
     def HtmlString(self, String):
         return(String)
 
-<<<<<<< HEAD
-#-------------------------------------------------- Grep Plugin Outputs ---------------------------------------------------
-    def ResponseBodyMatches( self, ResponseRegexpName):
-        RegexpName, Transactions, NumInScope = self.transaction.SearchByRegexName(ResponseRegexpName)
-        SortedMatches = {}  # Dictionary with key as the grep result and value as list of transaction matches
-        for transaction in Transactions:
-            for match in transaction.GetGrepOutputFor(RegexpName):
-                if not SortedMatches.get(match, None):
-                    SortedMatches[match] = []
-                SortedMatches[match].append(transaction)
-        if int(NumInScope):
-            MatchPercent = int((len(Transactions)/float(NumInScope))*100)
-        else:
-            MatchPercent = 0
-        vars = {
-                    "SortedMatches":SortedMatches,
-                    "MatchPercent":MatchPercent
-                }
-        return self.Loader.load("response_matches.html").generate(**vars)
-=======
 # ---------------------- Grep Plugin Outputs -------------------- #
     def ResponseBodyMatches(self, ResponseRegexpName):
-        RegexpName, GrepOutputs, TransactionIDS, match_percent = self.Core.DB.Transaction.\
-            SearchByRegexName(ResponseRegexpName, stats=True)
+        RegexpName, GrepOutputs, TransactionIDS, match_percent = self.transaction.SearchByRegexName(ResponseRegexpName, stats=True)
         variables = {
             "name": RegexpName.replace("RESPONSE_REGEXP_FOR_", "").replace(
                 '_', ' '),
@@ -310,29 +252,12 @@
             "match_percent": match_percent
         }
         return self.Loader.load("response_matches.html").generate(**variables)
->>>>>>> 297e0f0d
 
     def ResponseHeaderMatches(self, HeaderRegexpName):
         return self.ResearchHeaders(HeaderRegexpName)[0]
 
     def ResearchHeaders(self, RegexName):
-<<<<<<< HEAD
-        regex_name, matched_transactions, num_matched_in_scope = self.transaction.SearchByRegexName(RegexName)
-        # [[regex_name, matched_transactions, num_matched_in_scope]]
-        if int(num_matched_in_scope):
-            MatchedPercent = int((len(matched_transactions)/float(num_matched_in_scope))*100)
-        else:
-            MatchedPercent = 0
-        SortedMatches = {}
-        for transaction in matched_transactions:
-            for match in transaction.GetGrepOutputFor(regex_name):
-                match = tuple(match)
-                if not SortedMatches.get(match, None):
-                    SortedMatches[match] = transaction
-=======
-        regex_name, grep_outputs, transaction_ids, match_percent = self.Core.DB.Transaction.\
-            SearchByRegexName(RegexName, stats=True)
->>>>>>> 297e0f0d
+        regex_name, grep_outputs, transaction_ids, match_percent = self.transaction.SearchByRegexName(RegexName, stats=True)
         # [[unique_matches, matched_transactions, matched_percentage]]
         return [self.Loader.load("header_searches.html").generate(
             match_percent=match_percent,
@@ -352,38 +277,20 @@
 
     def CookieAttributeAnalysis(self, CookieValueList, Header2TransacDict):
         vars = {
-<<<<<<< HEAD
-                "Cookies": [
-                                        {
-                                                "Name": Cookie.split( '=' )[0],
-                                                "Link":  Header2TransacDict[self.config.Get( 'HEADERS_FOR_COOKIES' ).lower() + Cookie],
-                                                "Attribs": Cookie.replace( Cookie.split( '=' )[0] + "=", "" ).replace( "; ", ";" ).split( ";" ),
-                                        } for Cookie in CookieValueList
-                                   ],
-                }
-        Table = self.Render.CreateTable( {'class' : 'report_intro'} )
-        SetCookie = self.config.Get( 'HEADERS_FOR_COOKIES' ).lower()
-        PossibleCookieAttributes = self.config.Get( 'COOKIE_ATTRIBUTES' ).split( ',' )
-        for Cookie in CookieValueList:
-                CookieName = Cookie.split( '=' )[0]
-                CookieLink = self.Render.DrawButtonLink( cgi.escape( CookieName ), Header2TransacDict[SetCookie + Cookie] )
-                CookieAttribs = Cookie.replace( CookieName + "=", "" ).replace( "; ", ";" ).split( ";" )
-=======
             "Cookies": [{
                 "Name": Cookie.split('=')[0],
-                "Link":  Header2TransacDict[self.Core.Config.Get('HEADERS_FOR_COOKIES').lower() + Cookie],
+                "Link":  Header2TransacDict[self.config.Get('HEADERS_FOR_COOKIES').lower() + Cookie],
                 "Attribs": Cookie.replace(Cookie.split('=')[0] + "=", "").replace("; ", ";").split(";"),
             } for Cookie in CookieValueList],
         }
-        Table = self.Core.Reporter.Render.CreateTable({'class': 'report_intro'})
-        SetCookie = self.Core.Config.Get('HEADERS_FOR_COOKIES').lower()
-        PossibleCookieAttributes = self.Core.Config.Get(
+        Table = self.Render.CreateTable({'class': 'report_intro'})
+        SetCookie = self.config.Get('HEADERS_FOR_COOKIES').lower()
+        PossibleCookieAttributes = self.config.Get(
             'COOKIE_ATTRIBUTES').split(',')
         for Cookie in CookieValueList:
                 CookieName = Cookie.split('=')[0]
-                CookieLink = self.Core.Reporter.Render.DrawButtonLink(cgi.escape( CookieName ), Header2TransacDict[SetCookie + Cookie] )
+                CookieLink = self.Render.DrawButtonLink(cgi.escape( CookieName ), Header2TransacDict[SetCookie + Cookie] )
                 CookieAttribs = Cookie.replace(CookieName + "=", "").replace("; ", ";" ).split( ";" )
->>>>>>> 297e0f0d
                 #Table.CreateRow(["Cookie: "+CookieLink], True, { 'colspan' : '2' })
                 Table.CreateCustomRow( '<tr><th colspan="2">' + "Cookie: " + CookieLink + '</th></tr>' )
                 Table.CreateRow( ['Attribute', 'Value'], True )
