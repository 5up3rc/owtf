import os
import collections
import tornado.web
import uuid
from framework.lib.exceptions import InvalidTargetReference, \
    InvalidParameterType
from framework.lib.general import cprint
from framework.interface import custom_handlers


class Redirect(custom_handlers.UIRequestHandler):
    SUPPORTED_METHODS = ['GET']
    def get(self):
        self.redirect(self.reverse_url('home_ui_url'))


class Home(custom_handlers.UIRequestHandler):
    SUPPORTED_METHODS = ['GET']
    def get(self):
        self.render('home.html')


class TransactionLog(custom_handlers.UIRequestHandler):
    SUPPORTED_METHODS = ['GET']

    @tornado.web.asynchronous
    def get(self, target_id=None, transaction_id=None):
        if not target_id:
            raise tornado.web.HTTPError(405)
        if transaction_id:
            self.render("transaction.html",
                        transaction_api_url=self.reverse_url('transactions_api_url', target_id, transaction_id),
                        transaction_log_url=self.reverse_url('transaction_log_url', target_id, None),
                        transaction_replay_url=self.reverse_url('transaction_replay_url',target_id, transaction_id),
                        forward_zap_url=self.reverse_url('forward_zap_url',target_id, transaction_id)
                        )
        else:
            self.render("transaction_log.html",
                        transactions_api_url=self.reverse_url('transactions_api_url', target_id, None),
                        transactions_search_api_url=self.reverse_url('transactions_search_api_url', target_id),
                        transaction_log_url=self.reverse_url('transaction_log_url', target_id, None),
                        zest_console_url=self.reverse_url('zest_console_url', target_id)
                        )


class HTTPSessions(custom_handlers.UIRequestHandler):
    """ HTTPSessions handles the user sessions. """
    SUPPORTED_METHODS = ['GET']

    @tornado.web.asynchronous
    def get(self, target_id=None):
        if not target_id:
            raise tornado.web.HTTPError(405)
        self.render("sessions_manager.html",
                    sessions_api_url=self.reverse_url('sessions_api_url', target_id),
                    sessions_viewer_url=self.reverse_url('sessions_viewer_url', target_id)
                    )


class SessionsViewer(custom_handlers.UIRequestHandler):
    SUPPORTED_METHODS = ['GET']

    @tornado.web.asynchronous
    def get(self, target_id=None):
        if not target_id:
            raise tornado.web.HTTPError(405)
        self.render("sessions_viewer.html",
                    sessions_api_url=self.reverse_url('sessions_api_url', target_id)
                    )


class ReplayRequest(custom_handlers.UIRequestHandler):
    SUPPORTED_METHODS = ['GET']

    @tornado.web.asynchronous
    def get(self, target_id=None, transaction_id=None):
        if not target_id or not transaction_id:
            raise tornado.web.HTTPError(405)
        else:
            self.render("replay_request.html",
                        transaction_api_url=self.reverse_url('transactions_api_url',target_id, transaction_id),
                        transaction_replay_api_url=self.reverse_url('transaction_replay_api_url', target_id, transaction_id)
                        )


class ZestScriptConsoleHandler(custom_handlers.UIRequestHandler):
    SUPPORTED_METHODS = ['GET']

    @tornado.web.asynchronous
    def get(self, target_id=None):
        if not target_id:
            raise tornado.web.HTTPError(405)
        else:
            self.render("zest_console.html",
                       zest_console_api_url=self.reverse_url('zest_console_api_url', target_id),
                       zest_recording=self.get_component("zest").IsRecording(),
                       zest_target_heading=(self.get_component("zest").GetTargetConfig(target_id))['HOST_AND_PORT']
                       )


class UrlLog(custom_handlers.UIRequestHandler):
    SUPPORTED_METHODS = ['GET']

    @tornado.web.asynchronous
    def get(self, target_id=None):
        if not target_id:
            raise tornado.web.HTTPError(405)
        self.render("url_log.html",
                    urls_api_url=self.reverse_url('urls_api_url', target_id),
                    urls_search_api_url=self.reverse_url('urls_search_api_url', target_id),
                    transaction_log_url=self.reverse_url('transaction_log_url', target_id, None)
                    )


class TargetManager(custom_handlers.UIRequestHandler):
    SUPPORTED_METHODS = ['GET']
    @tornado.web.asynchronous
    def get(self, target_id=None):
        if not target_id:
            self.render("target_manager.html",
                        owtf_sessions_api_url=self.reverse_url('owtf_sessions_api_url', None, None),
                        targets_api_url=self.reverse_url('targets_api_url', None),
                        targets_search_api_url=self.reverse_url('targets_search_api_url'),
                        targets_ui_url=self.reverse_url('targets_ui_url', None),
                        plugins_api_url=self.reverse_url('plugins_api_url', None, None, None),
                        worklist_api_url=self.reverse_url('worklist_api_url', None, None)
                        )
        else:
<<<<<<< HEAD
            adv_filter_data = self.get_component("plugin_output").GetUnique(target_id)
            adv_filter_data["mapping"] = self.get_component("mapping_db").GetMappingTypes()
=======
            adv_filter_data = self.application.Core.DB.POutput.GetUnique(target_id=int(target_id))
            adv_filter_data["mapping"] = self.application.Core.DB.Mapping.GetMappingTypes()
>>>>>>> 297e0f0d
            self.render("target.html",
                        target_api_url=self.reverse_url('targets_api_url', target_id),
                        targets_ui_url=self.reverse_url('targets_ui_url', None),
                        poutput_ui_url=self.reverse_url('poutput_ui_url', target_id),
                        adv_filter_data=adv_filter_data,
                        plugins_api_url=self.reverse_url('plugins_api_url', None, None, None),
                        worklist_api_url=self.reverse_url('worklist_api_url', None, None),
                        transaction_log_url=self.reverse_url('transaction_log_url', target_id, None),
                        url_log_url=self.reverse_url('url_log_url', target_id),
                        sessions_ui_url=self.reverse_url('sessions_ui_url', target_id),
                       )


class PlugnHack(custom_handlers.UIRequestHandler):
    """
    PlugnHack handles the requests which are used for integration
    of OWTF with Firefox browser using Plug-n-Hack add-on.
    For more information about Mozilla Plug-n-Hack standard visit:
    https://blog.mozilla.org/security/2013/08/22/plug-n-hack/
    """
    SUPPORTED_METHODS = ['GET']
    @tornado.web.asynchronous
    def get(self, extension=""):
        """
        pnh is an abbreviation for Plug-n-Hack
        URL in default case = http://127.0.0.1:8009/ui/plugnhack/
        Templates folder is framework/interface/templates/pnh
        For Plug-n-Hack, following files are used:

        ===================================================
        |    File Name    |          Relative path        |
        ===================================================
        |  Provider file  |   /ui/plugnhack/              |
        ---------------------------------------------------
        |  Manifest file  |   /ui/plugnhack/manifest.json |
        ---------------------------------------------------
        |  Commands file  |   /ui/plugnhack/service.json  |
        ---------------------------------------------------
        |  PAC file       |   /ui/plugnhack/proxy.pac     |
        ---------------------------------------------------
        |  CA Cert        |   /ui/plugnhack/ca.crt        |
        ---------------------------------------------------
        """
        root_url = self.request.protocol + "://" + self.request.host # URL of UI SERVER, http://127.0.0.1:8009
        command_url = os.path.join(root_url,"") # URL for use in service.json, http://127.0.0.1:8009/
        pnh_url = os.path.join(root_url,"ui/plugnhack") # URL for use in manifest.json, http://127.0.0.1:8009/ui/plugnhack
        probe_url = "http://" + self.get_component("db_config").Get('INBOUND_PROXY_IP') + ":" + self.get_component("db_config").Get('INBOUND_PROXY_PORT') # URL for use in manifest.json, Plug-n-Hack probe will send messages to http://127.0.0.1:8008/plugnhack
        # Obtain path to PlugnHack template files
        # PLUGNHACK_TEMPLATES_DIR is defined in /framework/config/framework_config.cfg
        pnh_folder = os.path.join(self.get_component("config").FrameworkConfigGet('PLUGNHACK_TEMPLATES_DIR'),"")
        self.application.ca_cert = os.path.expanduser(self.get_component("db_config").Get('CA_CERT')) # CA certificate
        # Using UUID system generate a key for substitution of 'api_key' in
        # 'manifest.json', 'probe' descriptor section
        # Its use is temporary, till Bhadarwaj implements 'API key generation'
        api_key = uuid.uuid4().hex

        if extension == "": # In this case plugnhack.html is rendered and {{ manifest_url }} is replaced with 'manifest_url' value
            manifest_url = pnh_url + "/manifest.json"
            # Set response status code to 200 'OK'
            self.set_status(200)
            # Set response header 'Content-Type'
            self.set_header("Content-Type","text/html")
            # Set response header 'Etag', it will not appear in response,
            # we don't need web-cache validation
            self.set_header("Etag","")
            # Set response header 'Server, it will not appear in response
            self.set_header("Server","")
            # Set response header 'Date', it will not appear in response
            self.set_header("Date","")
            # Set response header 'Cache-Control', it will not appear,
            # we don't need caching for Plugnhack
            self.add_header("Cache-Control","no-cache")
            # Set response header 'Pragma', it will not appear in response
            self.add_header("Pragma","no-cache")
            # Set response headers for CORS, it allows many resources on a
            # web page to be requested from another domain outside the domain
            # the resource originated from. This mechanism is used in OWASP ZAP.
            self.add_header("Access-Control-Allow-Origin","*")
            self.add_header("Access-Control-Allow-Header","OWTF-Header")
            self.add_header("Access-Control-Allow-Method","GET,POST,OPTIONS")

            self.render(pnh_folder + "plugnhack.html",
                        manifest_url=manifest_url,
                        plugnhack_ui_url=self.reverse_url('plugnhack_ui_url')
                        )

        elif extension == "manifest.json": # In this case {{ pnh_url }} in manifest.json are replaced with 'pnh_url' value
            # Set response status code to 200 'OK'
            self.set_status(200)
            # Set response header 'Content-Type'
            self.set_header("Content-Type","application/json")
            # Set response header 'Etag', it will not appear in response,
            # we don't need web-cache validation
            self.set_header("Etag","")
            # Set response header 'Server, it will not appear in response
            self.set_header("Server","")
            # Set response header 'Date', it will not appear in response
            self.set_header("Date","")
            # Set response header 'Cache-Control', it will not appear,
            # we don't need caching for Plugnhack
            self.add_header("Cache-Control","no-cache")
            # Set response header 'Pragma', it will not appear in response
            self.add_header("Pragma","no-cache")
            # Set response headers for CORS, it allows many resources on a
            # web page to be requested from another domain outside the domain
            # the resource originated from. This mechanism is used in OWASP ZAP.
            # Without this Plug-n-Hack cannot send messages and error:
            # 'Cross-Origin Request Blocked: The Same Origin Policy disallows reading
            # the remote resource at' will be present in browser console
            self.add_header("Access-Control-Allow-Origin","*")
            self.add_header("Access-Control-Allow-Header","OWTF-Header")
            self.add_header("Access-Control-Allow-Method","GET,POST,OPTIONS")

            self.render(pnh_folder + "manifest.json",
                        pnh_url=pnh_url,
                        probe_url=probe_url,
                        api_key=api_key,
                        plugnhack_ui_url=self.reverse_url('plugnhack_ui_url')
                        )
        elif extension == "service.json": # In this case {{ root_url }} in service.json are replaced with 'root_url' value
            # Set response status code to 200 'OK'
            self.set_status(200)
            # Set response header 'Content-Type'
            self.set_header("Content-Type","application/json")
            # Set response header 'Etag', it will not appear in response,
            # we don't need web-cache validation
            self.set_header("Etag","")
            # Set response header 'Server, it will not appear in response
            self.set_header("Server","")
            # Set response header 'Date', it will not appear in response
            self.set_header("Date","")
            # Set response header 'Cache-Control', it will not appear,
            # we don't need caching for Plugnhack
            self.add_header("Cache-Control","no-cache")
            # Set response header 'Pragma', it will not appear in response
            self.add_header("Pragma","no-cache")
            # Set response headers for CORS, it allows many resources on a
            # web page to be requested from another domain outside the domain
            # the resource originated from. This mechanism is used in OWASP ZAP.

            self.add_header("Access-Control-Allow-Origin","*")
            self.add_header("Access-Control-Allow-Header","OWTF-Header")
            self.add_header("Access-Control-Allow-Method","GET,POST,OPTIONS")

            self.render(pnh_folder + "service.json",
                        root_url=command_url,
                        plugnhack_ui_url=self.reverse_url('plugnhack_ui_url')
                        )

        elif extension == "proxy.pac": # In this case {{ proxy_details }} in proxy.pac is replaced with 'proxy_details' value
            proxy_details = self.get_component("db_config").Get('INBOUND_PROXY_IP') + ":" + self.get_component("db_config").Get('INBOUND_PROXY_PORT') # OWTF proxy 127.0.0.1:8008

            # Set response status code to 200 'OK'
            self.set_status(200)
            # Set response header 'Content-Type'
            self.set_header("Content-Type","text/plain")
            # Set response header 'Etag', it will not appear in response,
            # we don't need web-cache validation
            self.set_header("Etag","")
            # Set response header 'Server, it will not appear in response
            self.set_header("Server","")
            # Set response header 'Date', it will not appear in response
            self.set_header("Date","")
            # Set response header 'Cache-Control', it will not appear,
            # we don't need caching for Plugnhack
            self.add_header("Cache-Control","no-cache")
            # Set response header 'Pragma', it will not appear in response
            self.add_header("Pragma","no-cache")
            # Set response headers for CORS, it allows many resources on a
            # web page to be requested from another domain outside the domain
            # the resource originated from. This mechanism is used in OWASP ZAP.
            self.add_header("Access-Control-Allow-Origin","*")
            self.add_header("Access-Control-Allow-Header","OWTF-Header")
            self.add_header("Access-Control-Allow-Method","GET,POST,OPTIONS")

            self.render(pnh_folder + "proxy.pac",
                        proxy_details=proxy_details,
                        plugnhack_ui_url=self.reverse_url('plugnhack_ui_url')
                        )

        elif extension == "ca.crt":
            # Set response status code to 200 'OK'
            self.set_status(200)
            # Set response header 'Content-Type'
            self.set_header("Content-Type","application/pkix-cert")
            # Set response header 'Etag', it will not appear in response,
            # we don't need web-cache validation
            self.set_header("Etag","")
            # Set response header 'Server, it will not appear in response
            self.set_header("Server","")
            # Set response header 'Date', it will not appear in response
            self.set_header("Date","")
            # Set response header 'Cache-Control', it will not appear,
            # we don't need caching for Plugnhack
            self.add_header("Cache-Control","no-cache")
            # Set response header 'Pragma', it will not appear in response
            self.add_header("Pragma","no-cache")
            # Set response headers for CORS, it allows many resources on a
            # web page to be requested from another domain outside the domain
            # the resource originated from. This mechanism is used in OWASP ZAP.
            self.add_header("Access-Control-Allow-Origin","*")
            self.add_header("Access-Control-Allow-Header","OWTF-Header")
            self.add_header("Access-Control-Allow-Method","GET,POST,OPTIONS")

            self.render(self.application.ca_cert,
                        plugnhack_ui_url=self.reverse_url('plugnhack_ui_url')
                        )


class PluginOutput(custom_handlers.UIRequestHandler):
    SUPPORTED_METHODS = ['GET']

    def get(self, target_id=None):
        if not target_id:
            raise tornado.web.HTTPError(400)
        try:
            filter_data = dict(self.request.arguments)  # IMPORTANT!!
            plugin_outputs = self.get_component("plugin_output").GetAll(
                filter_data,
                target_id=target_id)
            # Group the plugin outputs to make it easier in template
            grouped_plugin_outputs = {}
            for poutput in plugin_outputs:
                if grouped_plugin_outputs.get(poutput['plugin_code']) is None:
                    # No problem of overwriting
                    grouped_plugin_outputs[poutput['plugin_code']] = []
                grouped_plugin_outputs[poutput['plugin_code']].append(poutput)
            # Needed ordered list for ease in templates
            grouped_plugin_outputs = collections.OrderedDict(
                sorted(grouped_plugin_outputs.items()))

            # Get mappings
            if self.get_argument("mapping", None):
                mappings = self.get_component("mapping_db").GetMappings(
                    self.get_argument("mapping", None))
            else:
                mappings = None

            # Get test groups as well, for names and info links
            test_groups = {}
            for test_group in self.get_component("db_plugin").GetAllTestGroups():
                test_group["mapped_code"] = test_group["code"]
                test_group["mapped_descrip"] = test_group["descrip"]
                if mappings:
                    try:
                        test_group["mapped_code"] = mappings[test_group['code']][0]
                        test_group["mapped_descrip"] = mappings[test_group['code']][1]
                    except KeyError:
                        pass
                test_groups[test_group['code']] = test_group

            self.render("plugin_report.html",
                        grouped_plugin_outputs=grouped_plugin_outputs,
                        test_groups=test_groups,
                        poutput_api_url=self.reverse_url(
                            'poutput_api_url', target_id, None, None, None),
                        transaction_log_url=self.reverse_url('transaction_log_url', target_id, None),
                        url_log_url=self.reverse_url('url_log_url', target_id),
<<<<<<< HEAD
                        html=(self.get_component("vulnexp_db").GetExplanation(owtf_code))
=======
                        # html=(self.application.Core.DB.Vulnexp.GetExplanation(owtf_code))
>>>>>>> 297e0f0d
                        )
        except InvalidTargetReference as e:
            raise tornado.web.HTTPError(400)
        except InvalidParameterType as e:
            raise tornado.web.HTTPError(400)


class WorkerManager(custom_handlers.UIRequestHandler):
    SUPPORTED_METHODS = ['GET']
    @tornado.web.asynchronous
    def get(self, worker_id=None):
        if not worker_id:
            self.render("manager_interface.html",
                        worklist_api_url=self.reverse_url('worklist_api_url', None, None),
                        workers_api_url=self.reverse_url('workers_api_url', None, None),
                        targets_api_url=self.reverse_url('targets_api_url', None),
                        targets_ui_url=self.reverse_url('targets_ui_url', None),
                        )
        else:
            self.render("worker_interface.html",
                        worker_api_url=self.reverse_url('workers_api_url', worker_id, None),
                        targets_api_url=self.reverse_url('targets_api_url', None),
                        targets_ui_url=self.reverse_url('targets_ui_url', None)
                        )


class WorklistManager(custom_handlers.UIRequestHandler):
    SUPPORTED_METHODS = ['GET']

    def get(self):
        self.render(
            "worklist_manager.html",
            worklist_api_url=self.reverse_url('worklist_api_url', None, None),
            worklist_search_api_url=self.reverse_url('worklist_search_api_url'),
            targets_ui_url=self.reverse_url('targets_ui_url', None),
        )


class Help(custom_handlers.UIRequestHandler):
    SUPPORTED_METHODS = ['GET']

    def get(self):
        self.render("help.html")


class ConfigurationManager(custom_handlers.UIRequestHandler):
    SUPPORTED_METHODS = ('GET')

    def get(self):
        self.render(
            "config_manager.html",
            configuration_api_url=self.reverse_url('configuration_api_url')
        )


class FileRedirectHandler(custom_handlers.UIRequestHandler):
    SUPPORTED_METHODS = ('GET')

    def get(self, file_url):
        output_files_server = "%s://%s/" % (
            self.request.protocol,
            self.request.host.replace(
                self.application.Core.Config.FrameworkConfigGet(
                    "UI_SERVER_PORT"),
                self.application.Core.Config.FrameworkConfigGet(
                    "FILE_SERVER_PORT")))
        redirect_file_url = output_files_server + file_url
        self.redirect(redirect_file_url, permanent=True)<|MERGE_RESOLUTION|>--- conflicted
+++ resolved
@@ -126,13 +126,8 @@
                         worklist_api_url=self.reverse_url('worklist_api_url', None, None)
                         )
         else:
-<<<<<<< HEAD
-            adv_filter_data = self.get_component("plugin_output").GetUnique(target_id)
+            adv_filter_data = self.get_component("plugin_output").GetUnique(target_id=int(target_id))
             adv_filter_data["mapping"] = self.get_component("mapping_db").GetMappingTypes()
-=======
-            adv_filter_data = self.application.Core.DB.POutput.GetUnique(target_id=int(target_id))
-            adv_filter_data["mapping"] = self.application.Core.DB.Mapping.GetMappingTypes()
->>>>>>> 297e0f0d
             self.render("target.html",
                         target_api_url=self.reverse_url('targets_api_url', target_id),
                         targets_ui_url=self.reverse_url('targets_ui_url', None),
@@ -391,11 +386,7 @@
                             'poutput_api_url', target_id, None, None, None),
                         transaction_log_url=self.reverse_url('transaction_log_url', target_id, None),
                         url_log_url=self.reverse_url('url_log_url', target_id),
-<<<<<<< HEAD
-                        html=(self.get_component("vulnexp_db").GetExplanation(owtf_code))
-=======
                         # html=(self.application.Core.DB.Vulnexp.GetExplanation(owtf_code))
->>>>>>> 297e0f0d
                         )
         except InvalidTargetReference as e:
             raise tornado.web.HTTPError(400)
