<!DOCTYPE html>
<html lang="en">
	<head>
		<title>OWASP OWTF Summary Report</title>
	    <meta http-equiv="Content-Type" content="text/html; charset=UTF-8">
	    <meta charset="utf-8">
	    <meta name="viewport" content="width=device-width, initial-scale=1.0">
	    <meta name="description" content="OWASP OWTF Summary Report">
	    <meta name="author" content="OWASP OWTF Team">
	
	
	    <!-- styles -->
	    <link id="skin_css" href="includes/css/skins/default.css" rel="stylesheet">
	    <link id="skin_css" href="includes/css/stylesheet.css" rel="stylesheet">
	    <link href="includes/css/font-awesome/css/font-awesome.min.css" rel="stylesheet"> 
	    <link href="includes/css/bootstrap-responsive.css" rel="stylesheet" >
	    <link href="includes/js/aloha/css/aloha.css" rel="stylesheet" >
	    
	    <style>
	    .nav-tabs-container {
	                            padding: 3px;
	                            border: 1px solid @grayLight;
	                            .border-radius(4px);
	                        }
	    </style>
	</head>
			<body class="container">
		<!-- start page header -->
	    <div class="page-header">
	    	<h2>
	    		<a href="http://www.owtf.org" >
	    			<img src="includes/img/logo_dark.png" class="img-rounded" alt="OWASP_OWTF_LOGO">
	    		</a> 
	    		Summary Report 
	    		<small>
				Version <sup>{{ Version }}</sup>
				, Release <sup>{{ Release }}</sup>
				<span class="hidden">, Seed <sup><span id="seed"> {{ Seed }} </span></sup></span>
				</small>
				
	    		<a class="btn btn-info pull-right filter disabled" href="#" rel="tooltip" data-original-title="Help!" data-placement="bottom"><i class="icon-question-sign icon-light"></i></a>
	    	</h2>
	    </div>
		<!-- end page header -->

			<div id="alert_browser" style="display:none;" class="alert alert-warning" >
				<button type="button" class="close" data-dismiss="alert">&times;</button>
				<strong>Warning!</strong> Seems that you are using <strong>Chrome</strong> or <strong>Chromium</strong> browser; You need to run the browser using the argument <strong><em>--allow-file-access-from-files</em></strong>
			</div>

			<!--  navbar row-->
         <div class="row">
         	 <div class="span12">
         	   <div class="row-fluid">

	   				 <div class="navbar navbar-inverse" >
		    <div class="navbar-inner">
		    <a class="brand" href="#">Summary</a>
		    <ul id="mainmenu" class="nav">
		    <li class="active"><a href="#main" data-toggle="tab">Home</a></li>
		    <li class=""><a href="#filter" data-toggle="tab">Browse</a></li>
            <li><a href="#review" data-toggle="tab">Review</a></li>
            	<!--
           <li class="divider-vertical"></li>
           	  
           		   <li class="dropdown">
               				 <a class="dropdown-toggle"
             					   data-toggle="dropdown"
            				    href="#">
            				    Targets (4)
               				 <b class="caret"></b>
              				  </a>
              				  <ul class="dropdown-menu">
              					<li><a> 193.168.77.199</a></li>
              					</ul>
              			</li>
             <li class="dropdown">
               				 <a class="dropdown-toggle"
             					   data-toggle="dropdown"
            				    href="#">
            				    Plugins (23)
               				 <b class="caret"></b>
              				  </a>
              				  <ul class="dropdown-menu">
              					<li><a> OWASP-IG-005 <small>Application Discovery</small></a></li>
              					</ul>
              			</li>
              -->
              			
      
              <li class="divider-vertical"></li>
             <li class="dropdown">
                <a class="dropdown-toggle"
                data-toggle="dropdown"
                href="#">
                Logs
                <b class="caret"></b>
                </a>
                <ul class="dropdown-menu">
                     <li class="dropdown-submenu">
                         <a tabindex="-1" href="#">General</a>
                         <ul class="dropdown-menu">
									<li><a href="../{{ Logs.Errors.link }}" target="_blank">
										 
											
											{% if Logs.Errors.nb %} 
												<span class="text-error"> Errors found, please report!
											{% else  %}
												<span class="text-success"> No errors found
											{% endif %}
												
									    </span>
									    
									</a></li>
									<li>
									<a href="../{{ Logs.Unreachables.link }}" target="_blank">
										
											
											{% if Logs.Unreachables.nb %} 
												<span class="text-warning"> Unreachable targets!
											{% else  %}
												<span class="text-success">  No unreachable targets
											{% endif %}
											</span>	
									    
									</a></li>
									<li>
									<a href="../{{ Logs.Transaction_Log_HTML.link }}" target="_blank">
										<span> 	Transaction Log (HTML) </span>
									</a></li>
									<li class="disabled">
									<a href="../{{ Logs.All_Downloaded_Files.link }}" target="_blank">
										<span> 	All Downloaded Files - To be implemented </span>
									</a></li>
									<li>
									<a href="../{{ Logs.All_Transactions.link }}" target="_blank">
										<span> All Transactions </span>
									</a></li>
									<li>
									<a href="../{{ Logs.All_Requests.link }}"  target="_blank">
										<span> 	All Requests </span>
									</a></li>
									<li>
									<a href="../{{ Logs.All_Response_Headers.link }}"  target="_blank">
										<span> 	All Response Headers </span>
									</a></li>
									<li>
									<a href="../{{ Logs.All_Response_Bodies.link }}" target="_blank">
										<span> 	All Response Bodies </span>
									</a></li>
                        </ul>
                        </li>
                     <li class="dropdown-submenu">
                         <a tabindex="-1" href="#">Verified URLs</a>
                         <ul class="dropdown-menu">
                         			<li>
									<a href="../{{ Urls.All_URLs_link }}"  target="_blank">
										<span> 	All URLs </span>
									</a></li>
									<li>
									<a href="../{{ Urls.File_URLs_link }}"  target="_blank">
										<span> File URLs </span>
									</a></li>
									<li>
									<a href="../{{ Urls.Fuzzable_URLs_link }}"  target="_blank">
										<span> Fuzzable URLs </span>
									</a></li>
									<li>
									<a href="../{{ Urls.Image_URLs_link }}"  target="_blank">
										<span> 	Image URLs </span>
									</a></li>
									<li>
									<a href="../{{ Urls.Error_URLs_link }}"  target="_blank">
										<span> 	Error URLs </span>
									</a></li>
									<li>
									<a href="../{{ Urls.External_URLs_link }}"  target="_blank">
										<span> 	External URLs </span>
									</a></li>
                        </ul>
                    </li>
                     <li class="dropdown-submenu">
                         <a tabindex="-1" href="#">Potential URLs</a>
                         <ul class="dropdown-menu">
											<li>
											<a href="../{{ Urls_Potential.All_URLs_link }}"  target="_blank">
												<span> 	All URLs </span>
											</a></li>
											<li>
											<a href="../{{ Urls_Potential.File_URLs_link }}"  target="_blank">
												<span> File URLs </span>
											</a></li>
											<li>
											<a href="../{{ Urls_Potential.Fuzzable_URLs_link }}"  target="_blank">
												<span> Fuzzable URLs </span>
											</a></li>
											<li>
											<a href="../{{ Urls_Potential.Image_URLs_link }}" target="_blank">
												<span> 	Image URLs </span>
											</a></li>
											<li>
											<a href="../{{ Urls_Potential.Error_URLs_link }}"  target="_blank">
												<span> 	Error URLs </span>
											</a></li>
											<li>
											<a href="../{{ Urls_Potential.External_URLs_link }}"  target="_blank">
												<span> 	External URLs </span>
											</a>
											</li>

                        </ul>
                    </li>
                </ul>
                        
            </li>
             <li class="divider-vertical"></li>
             <li class="dropdown">
                <a class="dropdown-toggle"
                data-toggle="dropdown"
                href="#">
                Links
                <b class="caret"></b>
                </a>
                <ul class="dropdown-menu">
                     <li class="dropdown-submenu">
                         <a tabindex="-1" href="#">Exploitation</a>
                         <ul class="dropdown-menu">
                          <li><a href="http://hackvertor.co.uk/public" target="_blank"> Hackvertor </a></li>
                             <!--  <li><a href="http://hackarmoury.com/" target="_blank"> Hackarmoury </a></li> -->
                             <li><a href="http://www.exploit-db.com/" target="_blank"> ExploitDB </a></li>
                             <li><a href="http://www.exploitsearch.net/" target="_blank"> ExploitSearch </a></li>
                             <li><a href="http://www.hakipedia.com/index.php/Hakipedia" target="_blank"> Hackipedia </a></li>
                        </ul>
                        </li>
                     <li class="dropdown-submenu">
                         <a tabindex="-1" href="#">Methodology</a>
                         <ul class="dropdown-menu">
                          <li><a href="https://www.owasp.org/index.php/OWASP_Testing_Guide_v3_Table_of_Contents" target="_blank"> OWASP </a></li>
                             <li><a href="http://www.pentest-standard.org/index.php/Main_Page" target="_blank"> Pentest Standard </a></li>
                             <li><a href="http://www.isecom.org/osstmm/"> OSSTMM </a></li>
              
                        </ul>
                    </li>
                    <li class="dropdown-submenu">
                         <a tabindex="-1" href="#">Calculators</a>
                         <ul class="dropdown-menu">
                          <li><a href="http://nvd.nist.gov/cvss.cfm?adv&calculator&version=2" target="_blank"> CVSS Advanced </a></li>
                             <li><a href="http://nvd.nist.gov/cvss.cfm?calculator&version=2" target="_blank"> CVSS Normal </a></li>
              
                        </ul>
                    </li>
                     <li class="dropdown-submenu">
                         <a tabindex="-1" href="#">Test/Learn</a>
                         <ul class="dropdown-menu">
                          <li><a href="http://www.owasp.org/index.php?title=OWASP_Vulnerable_Web_Applications_Directory_Project" target="_blank"> OWASP VWAD </a></li>
                             <li><a href="http://securitythoughts.wordpress.com/2010/03/22/vulnerable-web-applications-for-learning/" target="_blank"> Securitythoughts </a></li>
                             <li><a href="http://danielmiessler.com/projects/webappsec_testing_resources/" target="_blank"> Danielmiessler </a></li>
              
                        </ul>
                    </li>
                    
                
                </ul>
                        
            </li>
			<li class="divider-vertical"></li>
			<li class="dropdown ">
	                <a class="dropdown-toggle"
	                data-toggle="dropdown"
	                href="#">
	               Skins
	                <b class="caret  text-info"></b>
	                </a>
	                <ul class="dropdown-menu">
  	                    <li><a href="#" onclick="change_skin('default','light');" id="default_skin">Default</a></li>
						<li><a href="#" onclick="change_skin('cerulean','light');" id="cerulean_skin">Cerulean</a></li>
						<li><a href="#" onclick="change_skin('cyborg','dark');" id="cyborg_skin">Cyborg</a></li>
						<li><a href="#" onclick="change_skin('slate','dark');" id="slate_skin">Slate</a></li>
						<li><a href="#" onclick="change_skin('readable','light');" id="readable_skin">Readable</a></li>
	                </ul>
				</li>
		    </ul>
		    </div>
    	</div>

   	 </div>
   
         	
         	        		</div>
          </div>
          <!--  end navbar row -->
		
		<!-- start Content -->
		<div class="row">
         	<div class="span12">
        	  <div class="tab-content">
       		   	<div class="tab-pane active" id="main">
						
				<div class="row-fluid">
          		   <div class="span7">
          		   		{% set CurrentCommand_Start, CurrentCommand_End, CurrentCommand_Runtime, CurrentCommand_Command, CurrentCommand_Status = RUN_DB|last %}
		          		<h3>Status <small 
		          				{% if CurrentCommand_Status == "Complete" %}	
										class="text-success"
								{% elif CurrentCommand_Status == "Skipped" %}	
										class="muted"
								{% elif CurrentCommand_Status == "Aborted" %}
										class="text-warning"
								{% elif CurrentCommand_Status == "Crashed" %}
										class="text-error"
								{% elif CurrentCommand_Status == "Running" %}
										class="text-info"
								{% else %}
										class=""
								{% endif %}		
		          > {{  CurrentCommand_Status  }} {% if CurrentCommand_Status == "Running" %}...{% else %} {% endif %}</small></h3>
		          		{% if CurrentCommand_Status == "Running" %} {% set prefix =  "Current" %} {% else %} {% set prefix =  "Last" %} {% endif %}
		          		<div><span class="icon-stack"><i class="icon-circle icon-stack-base"></i><i class="icon-terminal icon-light"></i></span> <strong>{{ prefix }} Command: </strong>{{ CurrentCommand_Command }}</div>
		          		<div><span class="icon-stack"><i class="icon-circle icon-stack-base"></i><i class="icon-time icon-light"></i></span> <strong>Running time: </strong> {{ CurrentCommand_Runtime }} </div>
		          		<div><span class="icon-stack"><i class="icon-circle icon-stack-base"></i><i class="icon-screenshot icon-light"></i></span> <strong>{{ prefix }} Target: </strong>{{ HostIP }}:{{ PortNumber }} <a href="{{ TargetLink }}" target="_blank"><i class="icon-link"></i></a></div>
		          		<!--  <div><span class="icon-stack"><i class="icon-circle icon-stack-base"></i><i class="icon-stethoscope icon-light"></i></span> <strong>{{ prefix }} plugin: </strong>{ current_plugin }</div>-->
		          		<!--   <div><span class="icon-stack"><i class="icon-circle icon-stack-base"></i><i class="icon-spinner icon-light"></i></span> <strong>Completion rate: </strong>{ completed_targets_nb }/{ total_targets_nb } targets - {completed_plugins_nb}/{total_plugins_nb} plugins</div> -->
		          			          		
		          		<h3> History </h3>
		          				    <table class="table table-bordered table-striped table-hover">
					<thead>
						<tr>
							<th> N° </th>
							<th> COMMAND </th>
							<th> START </th>
							<th> END </th>
							<th> RUNTIME </th>
							<th> STATUS </th>
						</tr>
					</thead>
					<tbody>
						{% for Start, End, Runtime, Command, Status in RUN_DB  %}
								<tr 
								{% if Status == "Complete" %}	
										class="text-success"
								{% elif Status == "Skipped" %}	
										class="muted"
								{% elif Status == "Aborted" %}
										class="text-warning"
								{% elif Status == "Crashed" %}
										class="text-error"
								{% elif Status == "Running" %}
										class="text-info"
								{% else %}
										class=""
								{% endif %}		
								> 
									<td> {{ loop.index }} </td>
									<td> {{ Start }} </td> 
									<td> {{ End }} </td> 
									<td> {{ Runtime }} </td> 
									<td> {{ Command }} </td> 
									<td> {{ Status }} </td> 
								</tr>
						{% endfor %}
						<!-- 
						<tr class="text-warning">
							<td>3</td>
							<td>owtf.py www.esi.dz</td>
							<td> 16/06/2013-18:40 </td>
							<td> 16/06/2013-18:42 </td>
							<td>2m, 14s, 478ms</td>
							<td>Aborted by user</td>
						</tr>
						<tr class="text-success">
							<td>2</td>
							<td>owtf.py www.esi.dz</td>
							<td> 16/06/2013-18:40 </td>
							<td> 16/06/2013-18:42 </td>
							<td>2m, 14s, 478ms</td>
							<td>Completed</td>
						</tr>
						<tr class="text-error">
							<td>1</td>
							<td>owtf.py www.esi.dz</td>
							<td> 16/06/2013-18:40 </td>
							<td> 16/06/2013-18:42 </td>
							<td>2m, 14s, 478ms</td>
							<td>Crashed</td>
						</tr>
						 -->
					</tbody>
   				 </table>
		
		          		<!--
		          		#Not implemented yet
		          		<h3> Stats </h3>
		          		+analysin stats
		          		+review stats
		          		<hr/> -->
		          
		          		
		          	</div>
		          	<div class="span5">
		          		<div class="well well-small"> 
		          			<h3><i class="icon-screenshot"></i> Targets <small>({{ Stats.Targets }})</small> </h3>
		          			<ul>
		          			{% for IPInfo in IPs %}
							 	{% for PortInfo in IPInfo.Ports %}
							 		{% set TargetID = "i" + IPInfo.IP|replace(".","_") + "p" + PortInfo.Port %}
							 		{% for Offset in PortInfo.Offsets %}
		          						<li><a href="#" class="target_jumper" data-value="#iframe_{{ TargetID }}">{{ Offset.ReviewOffset }} ({{ IPInfo.IP|e }}:{{ PortInfo.Port|e }})</a></li>
		          					{% endfor %}
		          				{% endfor %}
		          			{% endfor %}
		          			</ul>
		          		</div>
		          		<!--  
		          	    <div class="well well-small"> 
			          		<h3><i class="icon-stethoscope"></i> Test Plugins <small>(25)</small></h3>
			          		    <ul>
				          		    <li><a href="link_to_plugin">OWASP-IG-01</a>  </li>
			          				<li><a href="link_to_plugin">OWASP-IG-02</a></li>
			          				<li><a href="link_to_plugin">OWASP-IG-03</a></li>
			          				<li><a href="link_to_plugin">OWASP-IG-04</a></li>
		          				</ul>
			          	</div>
			          	-->
		          	</div>
	            </div>
				</div>
				<div class="tab-pane" id="filter">
						<!--  Filter Proto #4  -->
                <div class="row-fluid">
                  <div class="span12">
                    <div class="btn-toolbar">
                         <div class="btn-group" data-toggle="buttons-checkbox"> 
                        	<button id="filterinfo" class="btn btn-info filter"  onclick="FilterResultsSummary('info', 'NetMap',this)" rel="tooltip" data-original-title="Completed" data-placement="bottom"><i class="icon-ok icon-white"></i> <span id="filterinfo_counter" class="counter"></span></button>
                        </div>
                         <div class="btn-group " data-toggle="buttons-checkbox">
                        	<button class="btn filter" onclick="FilterResultsSummary('flag', 'NetMap',this)" rel="tooltip" data-original-title="Flagged" data-placement="bottom"><i class="icon-flag"></i>  <span id="filterflag_counter" class="counter"></span></button>
                         	<button class="btn filter" onclick="FilterResultsSummary('no_flag', 'NetMap',this)" rel="tooltip" data-original-title="Not Flagged" data-placement="bottom"><i class="icon-flag-alt"></i>  <span id="filterno_flag_counter" class="counter"></span></button>
                        </div>
                         <div class="btn-group" data-toggle="buttons-checkbox">
                   		     <button onclick="FilterResultsSummary('fav', 'NetMap',this)" class="btn filter" rel="tooltip" data-original-title="Favorated" data-placement="bottom"><i class="icon-heart icon-white"></i> <span id="filterfav_counter"></span></button>
                       </div>
                         <div class="btn-group" data-toggle="buttons-checkbox">
                      		  <button  id="filternotes"  onclick="FilterResultsSummary('notes', 'NetMap',this)" class="btn  filter" rel="tooltip" data-original-title="Commented" data-placement="bottom"><i class="icon-comment icon-white"></i> <span id="filternotes_counter"></span></button>
                      </div>
                      
	                      <div class="btn-group" data-toggle="buttons-checkbox">
	                        <button  id="filterunseen" onclick="FilterResultsSummary('unseen', 'NetMap',this)" class="btn filter" rel="tooltip" data-original-title="Not seen" data-placement="bottom"><i class="icon-eye-close icon-white"></i> <span id="filterunseen_counter" class="counter"></span></button>
	                        <button id="filterseen" onclick="FilterResultsSummary('seen', 'NetMap',this)" class="btn filter" rel="tooltip" data-original-title="Seen" data-placement="bottom"><i class="icon-eye-open icon-white"></i> <span id="filterseen_counter" class="counter"></span></button>
	                      </div>

	                      <div class="btn-group" data-toggle="buttons-checkbox">
	                        <button id="filterstar_3" onclick="FilterResultsSummary('star_3', 'NetMap',this)" class="btn btn-inverse filter" rel="tooltip" data-original-title="Unknown" data-placement="bottom"><i class="icon-asterisk  icon-white"></i> <span  id="filterstar_3_counter"></span></button>
	                        <button id="filterattention_orange" onclick="FilterResultsSummary('attention_orange', 'NetMap',this)" class="btn btn-warning filter" rel="tooltip" data-original-title="Warning" data-placement="bottom"><i class="icon-warning-sign icon-white"></i> <span id="filterattention_orange_counter"></span></button>
	                        <button id="filterbonus_red" onclick="FilterResultsSummary('bonus_red', 'NetMap',this)" class="btn btn-danger filter" rel="tooltip" data-original-title="Exploitable" data-placement="bottom"><i class="icon-fire icon-white"></i> <span id="filterbonus_red_counter"></span></button>
	                        <button id="filterbug" onclick="FilterResultsSummary('bug', 'NetMap',this)" class="btn btn-info  filter" rel="tooltip" data-original-title="Logic Bug" data-placement="bottom"><i class="icon-bug icon-white"></i> <span id="filterbug_counter"></span></button>
		                    <button id="filtercheck_green" onclick="FilterResultsSummary('check_green', 'NetMap',this)" class="btn btn-success filter " rel="tooltip" data-original-title="Test passed" data-placement="bottom"><i class="icon-thumbs-up icon-white"></i> <span  id="filtercheck_green_counter"></span></button>
	                      </div>

	                      <div class="btn-group" data-toggle="buttons-checkbox">
	                      	 <button id="filterflag_violet" onclick="FilterResultsSummary('flag_violet', 'NetMap',this)" class="btn sev-critic filter" rel="tooltip" data-original-title="Critical severity" data-placement="bottom"><i class="icon-exclamation-sign icon-white"></i> <span id="filterflag_violet_counter"></span></button>
	                         <button id="filterflag_red" onclick="FilterResultsSummary('flag_red', 'NetMap',this)" class="btn sev-hi filter" rel="tooltip" data-original-title="High severity" data-placement="bottom"><i class="icon-arrow-up icon-white"></i> <span id="filterflag_red_counter"></span></button>
	                     	 <button id="filterflag_yellow" onclick="FilterResultsSummary('flag_yellow', 'NetMap',this)" class="btn sev-med filter" rel="tooltip" data-original-title="Medium severity" data-placement="bottom"><i class="icon-arrow-right icon-white"></i> <span id="filterflag_yellow_counter"></span></button>
	                         <button id="filterflag_blue"  onclick="FilterResultsSummary('flag_blue', 'NetMap',this)" class="btn sev-low filter" rel="tooltip" data-original-title="Low severity" data-placement="bottom"><i class="icon-arrow-down icon-white"></i> <span id="filterflag_blue_counter"></span></button>
	                         <button id="filterflag_white" onclick="FilterResultsSummary('flag_white', 'NetMap',this)" class="btn sev-no filter" rel="tooltip" data-original-title="No severity" data-placement="bottom"><i class="icon-remove-circle icon-white"></i> <span id="filterflag_white_counter"></span></button>
	                      </div>
                    
	                       <div class="btn-group">
	                       		<a href="#more_filters_modal" role="button" class="btn filter" data-toggle="modal" rel="tooltip" data-original-title="More filters" data-placement="bottom"><i class="icon-filter icon-white"></i></a>
		                        <button onclick="FilterResultsSummary('delete', 'NetMap',this)"  class="btn filter" rel="tooltip" data-original-title="Clear filters" data-placement="bottom"><i class="icon-ban-circle icon-white"></i></button>
		                        <button onclick="FilterResultsSummary('refresh', 'NetMap',this)" id="refresh" class="btn" rel="tooltip" data-original-title="Refresh" data-placement="bottom"><i class="icon-refresh icon-white"></i></button> 
		                   </div>
		                       <span class="label label-success pull-right counter" rel="tooltip" data-original-title="Number of plugins that matched the search" data-placement="bottom"><strong> Matches:<span id="filtermatches_counter" >--</span></strong></span> 	
                  </div>
                
                </div>
                </div>
                 <!--  End Filter Proto #4  -->

					<!-- Modal more-filters -->
						<div id="more_filters_modal" class="modal hide fade" style="width: 700px;" tabindex="-1" role="dialog" aria-labelledby="more_filters_modal_label" aria-hidden="true">
							<div class="modal-header">
							<button type="button" class="close" data-dismiss="modal" aria-hidden="true">×</button>
							<h3 id="more_filters_modal_label">More filters</h3>
							</div>
							<div class="modal-body" >
								<table > 
													<tr>
														<th colspan="3">Plugin Groups</th>
													</tr>
													<tr >
														<td colspan="3">
																<select multiple='multiple'  id='SelectPluginGroup'  size='3' onchange='SetSelectFilterOptions(this)' style="width:100%;"> 
																 	{% for Value in PluginTypes %}
																		<option value="{{ Value }}"> 
																			{{ Value|e }}
																		 </option>
																	{% endfor %}
																</select>
																
														</td>
													</tr>
													<tr>
														<th>Web Plugin Types</th>
														<th>Aux Plugin Types</th>
														<th>Net Plugin Types</th>
													</tr>
													<tr>
														<td>
																<select multiple='multiple'  id='SelectPluginTypesWeb' size='5' onchange='SetSelectFilterOptions(this)'> 
																	{% for Value in WebPluginTypes %}
																		<option value="{{ Value }}"> 
																			{{ Value|e }}
																		 </option>
																	{% endfor %}
																</select>
														</td>
														<td>
															<select multiple='multiple'  id='SelectPluginTypesAux' size='5' onchange='SetSelectFilterOptions(this)'> 
																	{% for Value in AuxPluginTypes %}
																		<option value="{{ Value }}"> 
																			{{ Value|e }}
																		 </option>
																	{% endfor %}
																</select>
														</td>
														<td>
															<select multiple='multiple'  id='SelectPluginTypesNet' size='5' onchange='SetSelectFilterOptions(this)'> 
																	{% for Value in NetPluginTypes %}
																		<option value="{{ Value }}"> 
																			{{ Value|e }}
																		 </option>
																	{% endfor %}
																</select>
														</td>
													</tr>
													
													<tr>
								                	 <th colspan="3" >Web Test Groups</th>
								                	 </tr>
								                	 <tr>
								                	 
								               
														<td colspan="3" >
															<select multiple='multiple' style="width:100%;"  id='SelectWebTestGroups' size='5' onchange='SetSelectFilterOptions(this)'> 
																	{% for Item in WebTestGroups %}
																		<option value="{{ Item['Code'] }}"> 
																			{{ Item["Code"] }} - {{ Item["Descrip"] }} ({{ Item["Hint"] }}) 
																		 </option>
																	{% endfor %}
																</select>
														</td>
													</tr>
													<tr>
								                	 <th colspan="3" >Available Targets</th>
								                	 </tr>
								                	 <tr>
								                	 	<td colspan="3"> 
									                	 <select multiple="multiple" id="SelectTargets" size='5' style="width:100%;"  onchange='SetSelectFilterOptions(this)'>
														       {% for IPInfo in IPs %}
																	 {% for PortInfo in IPInfo.Ports %}
																		{% set TargetID = "i" + IPInfo.IP|replace(".","_") + "p" + PortInfo.Port %}
																		{% for Offset in PortInfo.Offsets %}
																			<option value="{{ TargetID }}"> 
																				{{ IPInfo.IP }}:{{ PortInfo.Port }} - {{ Offset.ReviewOffset }}
																			 </option>
																		{% endfor %}
																	{% endfor %}
																{% endfor %}
														 </select>
								                	 </td>
								                	 </tr>
													
												</table>
						
							</div>
						<div class="modal-footer">
							<button class="btn btn-success" data-dismiss="modal" aria-hidden="true">Save</button>
							<button class="btn btn-primary" data-dismiss="modal" onclick="FilterResultsSummary('info', 'NetMap',this)">Apply</button>
						</div>
							
					</div>
					
						<!-- NetMap -->
				<div class="row">
                  <div class="span3 hidden-phone">
						 <div  id="sidebar" class="bs-docs-sidebar">
			          		<ul class="nav nav-pills nav-stacked bs-docs-sidenav affix ">
			          		<li class="nav-header"><i class="icon-screenshot icon-white"> </i> Targets</li>
			          				{% for IPInfo in IPs %}
											{% set first = loop.first %}
										 	{% for PortInfo in IPInfo.Ports %}
										 		{% set first = loop.first and first %}
											 	{% if not PortInfo.UnReachable %}
											 		{% set first = loop.first and first %}
											 			{% for Offset in PortInfo.Offsets %}
											 			  {% set first = loop.first and first %}
											 			  {% set TargetID = "i" + IPInfo.IP|replace(".","_") + "p" + PortInfo.Port %}
<<<<<<< HEAD
			                      						 <li id="sb_target_{{ TargetID }}"><a href="#section_{{ TargetID }}"  class="tooltip_sidebar" data-toggle="tooltip" data-placement="right" title="" data-original-title="{{ IPInfo.IP|e }}:{{ PortInfo.Port|e }}"><i class="icon-chevron-right"></i> {{ Offset.ReviewOffset|truncate(25,True) }}</a></li>
			                						 {% endfor %}
=======
			                      						 <li id="sb_target_{{ TargetID }}"><a href="#section_{{ TargetID }}"  class="tooltip_sidebar" data-toggle="tooltip" data-placement="right" title="" data-original-title="{{ IPInfo.IP|e }}:{{ PortInfo.Port|e }}"><i class="icon-chevron-right"></i> {{ Offset.ReviewOffset|truncate(20, True) }} </a></li>
										    			{% endfor %}
>>>>>>> e2388a6f
												{% endif %}
										    {% endfor %}
										{% endfor %}	
			                    </ul> 
			          </div>
		          </div>
		          <div class="span9" id="content" data-spy="scroll" data-target="#sidebar">

		          	{% for IPInfo in IPs %}
										{% set first = loop.first %}
									 	{% for PortInfo in IPInfo.Ports %}
									 		{% set first = loop.first and first %}
									 		{% for Offset in PortInfo.Offsets %}
									 			{% set first = loop.first and first %}
											 	{% set TargetID = "i" + IPInfo.IP|replace(".","_") + "p" + PortInfo.Port %}
									 			
							<section id="section_{{ TargetID }}" class="well well-small">
		                      <div class="page-header">
		                        <h3><span class="icon-screenshot icon-white"> </span><a href="{{ Offset.ReviewOffset }}" target="_blank">{{ Offset.ReviewOffset }}</a>
		                        <small class="">
		                    		<span id="ip_{{ TargetID }}">{{ IPInfo.IP|e }}</span>:<span id="port_{{ TargetID }}">{{ PortInfo.Port|e }}</span>
		                         </small> 
		                        <span class="btn-group">
		                        	<a class="btn btn-info disabled" href="#review_modal" role="button" data-toggle="modal">Review</a>
		                        	<a class="btn btn-success disabled" href="#export_subreport" role="button" data-toggle="modal" >Export</a>
		                       	</span>
		                       	<span class="btn-group">
		                       		<a class="btn btn-primary subreport_expand target_button" href="#" role="button"  data-value="#subreport_{{ TargetID }}" data-toggle="tooltip" title="Expand all test groups of target"><i class="icon-expand-alt icon-large"></i></a>
									<a class="btn btn-primary subreport_collapse target_button" href="#" role="button"  data-value="#subreport_{{ TargetID }}" data-toggle="tooltip" title="Collapse all test groups of target"><i class="icon-check-minus "></i></a>
		                       	</span>
		                       	<a class="btn btn-warning subreport_refresh target_button" href="#" role="button"  data-value="#subreport_{{ TargetID }}" data-toggle="tooltip" title="Refresh target subreport"><i class="icon-refresh"></i></a>
		                  
		                        </h3>
		                        
				         		 </div>
				         		 
				         		 
								 
								 <div id="subreport_{{ TargetID }}" class="subreport" data-value="{{ Offset.ReviewPath }}">
								 	<span class="alert alert-warning">
								 		<i class="icon-spinner icon-spin icon-large"></i> 
								 			Subreport is not loaded yet ... click <strong>Refresh <i class="icon-refresh"></i></strong> button!   
								 	</span>
								 </div>
								<!-- 
				         		 <iframe id="iframe_{{ Offset.ReviewOffset }}" src="{{ Offset.ReviewPath }}"   frameborder="0"  width="100%" height="100%" frameborder="0" webkitAllowFullScreen mozallowfullscreen allowFullScreen>
																Your browser does not support iframes
															</iframe>
									<div id="ip_{{ Offset.ReviewOffset }}" style = 'display: none'>{{ IPInfo.IP }}</div>
									<div id="port_{{ Offset.ReviewOffset }}" style = 'display: none'>{{ PortInfo.Port }}</div>
								 -->
				         	</section>
		         			{% endfor %}
						{% endfor %}
					{% endfor %}	
		        	
		          </div>
		       </div>
		          
					
			<!-- end NetMap -->
			<!-- start AUX -->
			{% if AuxInfo.AuxSearch|count %}
				<a href="{{ AuxInfo.AuxLink }}" class='report_index'>
					<span> Auxiliary Plugins </span>
				</a>
			{% endif %}
			<!-- end AUX -->
				</div>
				<div class="tab-pane" id="review">
							&nbsp;
								<div class="btn-toolbar">
										<button class="btn" onclick="ImportReview();">
											<span> Import </span>
										</button>
										<div class="btn-group">
						    				<a class="btn dropdown-toggle" data-toggle="dropdown" href="#">Export
						    					<span class="caret"></span>
											</a>
											<ul class="dropdown-menu">
											  <li><a href="#" onclick="ExportReviewAsText();">TEXT</a></li>
											  <li class="disabled"><a class="disabled" href="#">HTML</a></li>
											  <li class="disabled"><a class="disabled" href="#">PDF</a></li>
											 
											</ul>
						    			</div>
						    			<button class="btn btn-success disabled">Share</button>
						    			<div class="btn-group">
						    				<a class="btn btn-danger dropdown-toggle " data-toggle="dropdown" href="#">Delete
						    					<span class="caret"></span>
											</a>
											<ul class="dropdown-menu">
											  <li><a href="#" onclick="ClearReview();">This review!</a></li>
											  <li><a href="#" onclick="DeleteStorage();">All reviews!</a></li>
											</ul>
						    			</div>
						    			<div class="btn-group">
		    				
						    				<a class="btn btn-inverse dropdown-toggle " data-toggle="dropdown" href="#">Memory
						    					<span class="caret"></span>
											</a>
											<ul class="dropdown-menu">
											  <li><a href="#" onclick="ShowUsedMem();">Show Used Memory (KB)</a></li>
											  <li><a href="#" onclick="ShowUsedMemPercentage();">Show Used Memory (%)</a></li>
											</ul>
						    			</div>
						    			
						    			
						    			
								</div>
									<textarea rows="15" cols="100" id="import_export_box" class="span12"></textarea> 
								
					</div>
			
			  </div>
			</div>
		</div>
		<!-- end Content -->

		<!--  start footer -->
			<div class="container">
			<br>
			<hr>
			<p class="muted credit pull-right">
			Generated by
			<a href="http://owtf.org">OWASP OWTF</a>
			- 
			<a href="https://github.com/7a/owtf/releases/tag/OWTF_{{ Version }}">Version {{ Version }} "{{ Release }}"</a>
			-
			<a href="http://github.com/7a/owtf"> @github <i class="icon-github-alt"></i></a>
			</p>
			</div>
		<!--  end footer -->

		


	    <!-- Placed at the end of the document so the pages load faster -->
	    <script src="includes/js/jquery.js"></script>
	    <script src="includes/js/bootstrap.js"></script>
	    <script src="includes/js/style_switcher.js"></script>
	    
	        <script>
	           // detect chrom(e|ium) browsers
	          IsChrom = /chrom(e|ium)/.test(navigator.userAgent.toLowerCase()); 

				if(IsChrom){
					$("#alert_browser").show()
				}
	        
			   $('.tooltip_sidebar').tooltip();
			   // $('#myTab a:first').tab('show');
			   // $('#myTab2 a:first').tab('show');
			   $('#sidebar').affix();
			   //$('body').scrollspy({ target: '#sidebar' });
			   // $("#info").tooltip();
			   $(".filter").tooltip();
			   $(".counter").tooltip();
			   $("#refresh").tooltip();
			   $(".target_button").tooltip();
			   $("#more_options").tooltip();

			   
			   	window.ReportsInfo = {} // init the variable that will contain subreports info
			   	window.AllTargets = new Array()
			   	var REPORT_PREFIX = '__rep__'
				var AllCounters = new Array('filterinfo_counter','filterfav_counter','filterno_flag_counter','filterflag_counter','filterunseen_counter','filterseen_counter','filternotes_counter','filterattention_orange_counter','filterbonus_red_counter','filterstar_3_counter','filtercheck_green_counter','filterbug_counter','filterflag_white_counter','filterflag_blue_counter','filterflag_yellow_counter','filterflag_red_counter','filterflag_violet_counter')
				var NetMap = {{ JsonNetMap }}
				var PluginDelim = '{{ PLUGIN_DELIM }}'
				var SeverityWeightOrder = new Array('flag_white', 'bonus_red','flag_violet','flag_red','flag_yellow','flag_blue','bug')
				var PassedTestIcons = new Array('check_green')
				var SeverityFlags = new Array('flag_white', 'flag_violet','flag_red','flag_yellow','flag_blue')
				var TypeFlags = new Array("star_3","attention_orange","bonus_red","bug","check_green")
				var FlagIcons = {
					"N":"",
					"fav":"icon-heart",
					"star_3":"icon-asterisk",
					"attention_orange":"icon-warning-sign",
					"bonus_red": "icon-fire",
					"bug":"icon-bug",
					"check_green":"icon-thumbs-up",
					"flag_white":"icon-remove-circle",
					"flag_blue":"icon-arrow-down",
					"flag_yellow":"icon-arrow-right",
					"flag_red":"icon-arrow-up",
					"flag_violet":"icon-exclamation-sign"
				}
		</script>
		<script>
		// load subreports 
		$(".subreport").each(function(){
								/*$.ajax({ 
										url:$(this).data('value'),
										async:true, 
										success: function(result){
											$(this).html(result);
											}
								});*/
								$(this).load($(this).data('value')); 
								
							});	
		
					$(".subreport_refresh").click(function(){
						target_subreport = $(this).data('value'); 
						$(target_subreport).load($(target_subreport).data('value')); 
						$('html, body').animate({
					        scrollTop: $(this).offset().top - 40
					    }, 500);
					});
					
					$(".subreport_refresh").click(function(){
						target_subreport = $(this).data('value'); 
						$(target_subreport).load($(target_subreport).data('value')); 
						$('html, body').animate({
					        scrollTop: $(this).offset().top - 40
					    }, 500);
					});
					
					$(".subreport_collapse").click(function(){
						target_subreport = $(this).data('value'); 
						$(target_subreport + " .collapse").collapse('hide')
					});
					
					$(".subreport_expand").click(function(){
						target_subreport = $(this).data('value'); 
						$(target_subreport + " .collapse").collapse('show')
						//$(target_subreport + " .first_tab").tab('show')
					});
					
					$('.target_jumper').click(function (e) {
						  $("#mainmenu a[href='#filter']").tab('show');
						  target_subreport = $(this).data("value");
						  $('html, body').animate({
						        scrollTop: $(target_subreport).offset().top - 40
						    }, 500);
						  
						})

		</script>
					<script type="text/javascript" src="includes/owtf_general.js"></script>
					<script type="text/javascript" src="includes/owtf_review.js"></script>
					<script type="text/javascript" src="includes/owtf_filter.js"></script>
					<script type="text/javascript" src="includes/owtf_reporting.js"></script>
					<script type="text/javascript" src="includes/jsonStringify.js"></script>
					<script type="text/javascript" src="includes/ckeditor/ckeditor.js"></script>
					<script type="text/javascript" src="includes/ckeditor/adapters/jquery.js"></script>
					<script type="text/javascript" src="includes/owtf_localStorage.js"></script>
		
		
</body>
</html><|MERGE_RESOLUTION|>--- conflicted
+++ resolved
@@ -595,13 +595,8 @@
 											 			{% for Offset in PortInfo.Offsets %}
 											 			  {% set first = loop.first and first %}
 											 			  {% set TargetID = "i" + IPInfo.IP|replace(".","_") + "p" + PortInfo.Port %}
-<<<<<<< HEAD
-			                      						 <li id="sb_target_{{ TargetID }}"><a href="#section_{{ TargetID }}"  class="tooltip_sidebar" data-toggle="tooltip" data-placement="right" title="" data-original-title="{{ IPInfo.IP|e }}:{{ PortInfo.Port|e }}"><i class="icon-chevron-right"></i> {{ Offset.ReviewOffset|truncate(25,True) }}</a></li>
-			                						 {% endfor %}
-=======
 			                      						 <li id="sb_target_{{ TargetID }}"><a href="#section_{{ TargetID }}"  class="tooltip_sidebar" data-toggle="tooltip" data-placement="right" title="" data-original-title="{{ IPInfo.IP|e }}:{{ PortInfo.Port|e }}"><i class="icon-chevron-right"></i> {{ Offset.ReviewOffset|truncate(20, True) }} </a></li>
 										    			{% endfor %}
->>>>>>> e2388a6f
 												{% endif %}
 										    {% endfor %}
 										{% endfor %}	
