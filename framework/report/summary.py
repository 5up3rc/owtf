#!/usr/bin/env python
'''
owtf is an OWASP+PTES-focused try to unite great tools and facilitate pen testing
Copyright (c) 2011, Abraham Aranguren <name.surname@gmail.com> Twitter: @7a_ http://7-a.org
All rights reserved.

Redistribution and use in source and binary forms, with or without
modification, are permitted provided that the following conditions are met:
    * Redistributions of source code must retain the above copyright
      notice, this list of conditions and the following disclaimer.
    * Redistributions in binary form must reproduce the above copyright
      notice, this list of conditions and the following disclaimer in the
      documentation and/or other materials provided with the distribution.
    * Neither the name of the copyright owner nor the
      names of its contributors may be used to endorse or promote products
      derived from this software without specific prior written permission.

THIS SOFTWARE IS PROVIDED BY THE COPYRIGHT HOLDERS AND CONTRIBUTORS "AS IS" AND
ANY EXPRESS OR IMPLIED WARRANTIES, INCLUDING, BUT NOT LIMITED TO, THE IMPLIED
WARRANTIES OF MERCHANTABILITY AND FITNESS FOR A PARTICULAR PURPOSE ARE
DISCLAIMED. IN NO EVENT SHALL THE COPYRIGHT OWNER OR CONTRIBUTORS BE LIABLE FOR ANY
DIRECT, INDIRECT, INCIDENTAL, SPECIAL, EXEMPLARY, OR CONSEQUENTIAL DAMAGES
(INCLUDING, BUT NOT LIMITED TO, PROCUREMENT OF SUBSTITUTE GOODS OR SERVICES;
LOSS OF USE, DATA, OR PROFITS; OR BUSINESS INTERRUPTION) HOWEVER CAUSED AND ON
ANY THEORY OF LIABILITY, WHETHER IN CONTRACT, STRICT LIABILITY, OR TORT
(INCLUDING NEGLIGENCE OR OTHERWISE) ARISING IN ANY WAY OUT OF THE USE OF THIS
SOFTWARE, EVEN IF ADVISED OF THE POSSIBILITY OF SUCH DAMAGE.

The reporter module is in charge of producing the HTML Report as well as provide plugins with common HTML Rendering functions
'''
<<<<<<< HEAD
import json
from jinja2 import Template
from jinja2 import Environment, PackageLoader
from framework.lib.general import *
from collections import defaultdict

=======
from collections import defaultdict
from framework.lib.general import *
import json
import logging
import os
import re
import cgi
>>>>>>> 102e03c2

class Summary:
	def __init__( self, Core ):
		self.Core = Core # Keep Reference to Core Object
		self.Template_env = env = Environment( loader = PackageLoader( 'framework.report', 'templates' ) )


	def InitNetMap( self ):
		self.PluginsFinished = []
		self.NetMap = defaultdict( list )

	def InitMap( self, IP, Port ):
		if IP not in self.NetMap:
			self.NetMap[IP] = defaultdict( list )
		if Port not in self.NetMap[IP]:
			self.NetMap[IP][Port] = []

	def GetSortedIPs( self ):
		IPs = []
		for IP, Ports in self.NetMap.items():
			IPs.append( IP )
		return sorted( IPs )

	def GetSortedPorts( self, IP ):
		Ports = []
		for Port, PortInfo in self.NetMap[IP].items():
			Ports.append( Port )
		return sorted( Ports )

	def AddToNetMap( self, Report ):
		IP = Report['SummaryHostIP']
		Port = Report['SummaryPortNumber']
		self.InitMap( IP, Port )
		self.NetMap[IP][Port].append( Report['ReviewOffset'] )

	def MapReportsToNetMap( self, ReportType ):
		for Report in self.Core.DB.ReportRegister.Search( { 'ReportType' : ReportType } ):
			self.AddToNetMap( Report )


	def CountPluginsFinished( self, ReviewOffset ):
		FinishedForOffset = len( self.Core.DB.PluginRegister.Search( { 'ReviewOffset' : ReviewOffset } ) )
		self.PluginsFinished.append( { 'Offset' : ReviewOffset, 'NumFinished' : FinishedForOffset } )

	def IsOffsetUnReachable( self, ReviewOffset ):
		OffsetPlugins = self.Core.DB.PluginRegister.Search( { 'ReviewOffset' : ReviewOffset } )
		if len( OffsetPlugins ) > 0:
			Target = OffsetPlugins[0]['Target']
			#print "Target="+Target
			return self.Core.IsTargetUnreachable( Target )
		return False # Assume false until proven otherwise :P -must do this for passive testing + external plugins-


	def PortInfo( self, IP, Port ):
		Offsets = []
		UnReachable = True
		for ReviewOffset in sorted( self.NetMap[IP][Port] ):
			if self.IsOffsetUnReachable( ReviewOffset ):
				continue # Skip targets that are not reachable in the summary
			#self.Core.IsTargetUnreachable()
			ReportPath = self.Core.DB.ReportRegister.Search( { 'ReviewOffset' : ReviewOffset } )[0]['ReportPath']
			#print "IP="+str(IP)+", Port="+str(Port)+" -> ReviewOffset="+str(ReviewOffset)+", ReportPath="+str(ReportPath)
			Offsets.append( {"ReviewOffset": ReviewOffset, "ReviewPath": self.Core.GetPartialPath( ReportPath )} )
			self.CountPluginsFinished( ReviewOffset )
			UnReachable = False

		return {  "Port": Port,
				  "UnReachable": UnReachable,
				  "Offsets": Offsets
				 }

	def AuxInfo( self ):
		AuxSearch = self.Core.DB.ReportRegister.Search( { 'ReportType' : 'AUX' } )
		if len( AuxSearch ) > 0:
			AuxLink = self.Core.GetPartialPath( AuxSearch[0]['ReportPath'] )
		else:
			AuxLink = None

		return {
					"AuxSearch":AuxSearch,
					"AuxLink": AuxLink
				}


	def ReportFinish( self ):
		self.Core.Reporter.CounterList = []
		#self.TargetOutputDir, self.FrameworkDir, self.Version, self.Release, self.TargetURL, self.HostIP, self.PortNumber, self.TransactionLogHTML, self.AlternativeIPs = self.Core.Config.GetAsList( ['OUTPUT_PATH', 'FRAMEWORK_DIR', 'VERSION', 'RELEASE', 'TARGET_URL', 'HOST_IP', 'PORT_NUMBER', 'TRANSACTION_LOG_HTML', 'ALTERNATIVE_IPS'] )
		if not self.Core.Reporter.Init:
			self.Core.Reporter.CopyAccessoryFiles()
			self.Core.Reporter.Init = True # The report is re-generated several times, this ensures images, stylesheets, etc are only copied once at the start

		self.InitNetMap()
<<<<<<< HEAD
		self.MapReportsToNetMap( 'URL' )
		template = self.Template_env.get_template( 'summary.html' )

		vars = {
						"Seed": self.Core.GetSeed(),
						"Version": self.Core.Config.Get( 'VERSION' ),
						"Release": self.Core.Config.Get( 'RELEASE' ),
						"HTML_REPORT": self.Core.Config.Get( 'HTML_REPORT' ),
						"TargetLink": self.Core.Config.Get( 'TARGET_URL' ),
						"HostIP":  self.Core.Config.Get( 'HOST_IP' ),
						"AlternativeIPs": self.Core.Config.Get( 'ALTERNATIVE_IPS' ),
						"PortNumber":  self.Core.Config.Get( 'PORT_NUMBER' ),
						"RUN_DB": self.Core.DB.GetData( 'RUN_DB' ),
						"PluginTypes": self.Core.Config.Plugin.GetAllGroups(),
						"WebPluginTypes": self.Core.Config.Plugin.GetTypesForGroup( 'web' ),
						"AuxPluginsTypes": self.Core.Config.Plugin.GetTypesForGroup( 'aux' ),
						"WebTestGroups":self.Core.Config.Plugin.GetWebTestGroups(),
						"Logs": {
								 "Errors": {
											  "nb": self.Core.DB.GetLength( 'ERROR_DB' ),
											  "link":  str( self.Core.Config.GetAsPartialPath( 'ERROR_DB' ) )
											},
							    "Unreachables": {
											  "nb": self.Core.DB.GetLength( 'UNREACHABLE_DB' ),
											  "link":  str( self.Core.Config.GetAsPartialPath( 'UNREACHABLE_DB' ) ) ,
												 },
							    "Transaction_Log_HTML": {
													"link": self.Core.Config.GetAsPartialPath( 'TRANSACTION_LOG_HTML' ),
													},
						    	"All_Downloaded_Files": {
													"link": '#',
													},
							    "All_Transactions": {
													"link": self.Core.Config.GetAsPartialPath( 'TRANSACTION_LOG_TRANSACTIONS' ),
													},
								"All_Requests": {
													"link": self.Core.Config.GetAsPartialPath( 'TRANSACTION_LOG_REQUESTS' ),
													},
								"All_Response_Headers": {
													"link": self.Core.Config.GetAsPartialPath( 'TRANSACTION_LOG_RESPONSE_HEADERS' ),
													},
								"All_Response_Bodies": {
													"link": self.Core.Config.GetAsPartialPath( 'TRANSACTION_LOG_RESPONSE_BODIES' ),
													},
							      },
						"Urls":  {
								    "All_URLs_link": self.Core.Config.GetAsPartialPath( 'ALL_URLS_DB' ),
							    	"File_URLs_link": self.Core.Config.GetAsPartialPath( 'FILE_URLS_DB' ),
								    "Fuzzable_URLs_link": self.Core.Config.GetAsPartialPath( 'FUZZABLE_URLS_DB' ),
									"Image_URLs_link":  self.Core.Config.GetAsPartialPath( 'IMAGE_URLS_DB' ),
									"Error_URLs_link": self.Core.Config.GetAsPartialPath( 'ERROR_URLS_DB' ),
									"External_URLs_link":  self.Core.Config.GetAsPartialPath( 'EXTERNAL_URLS_DB' ),
									},
						"Urls_Potential":  {
								    "All_URLs_link": self.Core.Config.GetAsPartialPath( 'POTENTIAL_ALL_URLS_DB' ),
							    	"File_URLs_link": self.Core.Config.GetAsPartialPath( 'POTENTIAL_FILE_URLS_DB' ),
								    "Fuzzable_URLs_link": self.Core.Config.GetAsPartialPath( 'POTENTIAL_FUZZABLE_URLS_DB' ),
									"Image_URLs_link":  self.Core.Config.GetAsPartialPath( 'POTENTIAL_IMAGE_URLS_DB' ),
									"Error_URLs_link": self.Core.Config.GetAsPartialPath( 'POTENTIAL_ERROR_URLS_DB' ),
									"External_URLs_link":  self.Core.Config.GetAsPartialPath( 'POTENTIAL_EXTERNAL_URLS_DB' ),
									},
						"IPs": [{
								"IP": IP,
								"Ports": [ self.PortInfo( IP, Port ) for Port in self.GetSortedPorts( IP )]
								} for IP in self.GetSortedIPs()],
						"AuxInfo":  self.AuxInfo(),
						"COLLAPSED_REPORT_SIZE": self.Core.Config.Get( 'COLLAPSED_REPORT_SIZE' ),
						"JsonNetMap": json.dumps( self.NetMap ),
						"PLUGIN_DELIM":  self.Core.Reporter.GetPluginDelim(),
				}

		HTML = template.render( vars )
		with open( self.Core.Config.Get( 'HTML_REPORT_PATH' ), 'w' ) as file:
			file.write( HTML ) # Closing HTML Report
		cprint( "Summary report written to: " + self.Core.Config.Get( 'HTML_REPORT_PATH' ) )
=======
		self.MapReportsToNetMap('URL')
		HTML = self.RenderNetMap()
		HTML += self.RenderAUX()
		HTML += """
<script>
var DetailedReport = false
"""+self.Core.Reporter.DrawJSCounterList()+"""
var CollapsedReportSize = '"""+self.Core.Config.Get('COLLAPSED_REPORT_SIZE')+"""'
var NetMap = """ + json.dumps(self.NetMap)+"""
var PluginDelim = '""" + self.Core.Reporter.GetPluginDelim() + """'
var SeverityWeightOrder = """ + self.Core.Reporter.Render.DrawJSArrayFromList(self.Core.Config.Get('SEVERITY_WEIGHT_ORDER').split(',')) + """
var PassedTestIcons = """ + self.Core.Reporter.Render.DrawJSArrayFromList(self.Core.Config.Get('PASSED_TEST_ICONS').split(',')) + """
</script>
"""
		with open(self.Core.Config.Get('HTML_REPORT_PATH'), 'a') as file:
			file.write(HTML) # Closing HTML Report
                log = logging.getLogger('general')
		log.info("Summary report written to: "+self.Core.Config.Get('HTML_REPORT_PATH'))
>>>>>>> 102e03c2
<|MERGE_RESOLUTION|>--- conflicted
+++ resolved
@@ -28,22 +28,16 @@
 
 The reporter module is in charge of producing the HTML Report as well as provide plugins with common HTML Rendering functions
 '''
-<<<<<<< HEAD
+
 import json
 from jinja2 import Template
 from jinja2 import Environment, PackageLoader
 from framework.lib.general import *
 from collections import defaultdict
-
-=======
-from collections import defaultdict
-from framework.lib.general import *
-import json
 import logging
 import os
 import re
 import cgi
->>>>>>> 102e03c2
 
 class Summary:
 	def __init__( self, Core ):
@@ -136,7 +130,6 @@
 			self.Core.Reporter.Init = True # The report is re-generated several times, this ensures images, stylesheets, etc are only copied once at the start
 
 		self.InitNetMap()
-<<<<<<< HEAD
 		self.MapReportsToNetMap( 'URL' )
 		template = self.Template_env.get_template( 'summary.html' )
 
@@ -211,24 +204,5 @@
 		HTML = template.render( vars )
 		with open( self.Core.Config.Get( 'HTML_REPORT_PATH' ), 'w' ) as file:
 			file.write( HTML ) # Closing HTML Report
-		cprint( "Summary report written to: " + self.Core.Config.Get( 'HTML_REPORT_PATH' ) )
-=======
-		self.MapReportsToNetMap('URL')
-		HTML = self.RenderNetMap()
-		HTML += self.RenderAUX()
-		HTML += """
-<script>
-var DetailedReport = false
-"""+self.Core.Reporter.DrawJSCounterList()+"""
-var CollapsedReportSize = '"""+self.Core.Config.Get('COLLAPSED_REPORT_SIZE')+"""'
-var NetMap = """ + json.dumps(self.NetMap)+"""
-var PluginDelim = '""" + self.Core.Reporter.GetPluginDelim() + """'
-var SeverityWeightOrder = """ + self.Core.Reporter.Render.DrawJSArrayFromList(self.Core.Config.Get('SEVERITY_WEIGHT_ORDER').split(',')) + """
-var PassedTestIcons = """ + self.Core.Reporter.Render.DrawJSArrayFromList(self.Core.Config.Get('PASSED_TEST_ICONS').split(',')) + """
-</script>
-"""
-		with open(self.Core.Config.Get('HTML_REPORT_PATH'), 'a') as file:
-			file.write(HTML) # Closing HTML Report
-                log = logging.getLogger('general')
-		log.info("Summary report written to: "+self.Core.Config.Get('HTML_REPORT_PATH'))
->>>>>>> 102e03c2
+		log = logging.getLogger('general')
+        	log.info("Summary report written to: "+self.Core.Config.Get('HTML_REPORT_PATH'))
