#!/usr/bin/env python
"""
owtf is an OWASP+PTES-focused try to unite great tools and facilitate pen testing
Copyright (c) 2011, Abraham Aranguren <name.surname@gmail.com> Twitter: @7a_ http://7-a.org
All rights reserved.

Redistribution and use in source and binary forms, with or without
modification, are permitted provided that the following conditions are met:
    * Redistributions of source code must retain the above copyright
      notice, this list of conditions and the following disclaimer.
    * Redistributions in binary form must reproduce the above copyright
      notice, this list of conditions and the following disclaimer in the
      documentation and/or other materials provided with the distribution.
    * Neither the name of the copyright owner nor the
      names of its contributors may be used to endorse or promote products
      derived from this software without specific prior written permission.

THIS SOFTWARE IS PROVIDED BY THE COPYRIGHT HOLDERS AND CONTRIBUTORS "AS IS" AND
ANY EXPRESS OR IMPLIED WARRANTIES, INCLUDING, BUT NOT LIMITED TO, THE IMPLIED
WARRANTIES OF MERCHANTABILITY AND FITNESS FOR A PARTICULAR PURPOSE ARE
DISCLAIMED. IN NO EVENT SHALL THE COPYRIGHT OWNER OR CONTRIBUTORS BE LIABLE FOR
ANY DIRECT, INDIRECT, INCIDENTAL, SPECIAL, EXEMPLARY, OR CONSEQUENTIAL DAMAGES
(INCLUDING, BUT NOT LIMITED TO, PROCUREMENT OF SUBSTITUTE GOODS OR SERVICES;
LOSS OF USE, DATA, OR PROFITS; OR BUSINESS INTERRUPTION) HOWEVER CAUSED AND ON
ANY THEORY OF LIABILITY, WHETHER IN CONTRACT, STRICT LIABILITY, OR TORT
(INCLUDING NEGLIGENCE OR OTHERWISE) ARISING IN ANY WAY OUT OF THE USE OF THIS
SOFTWARE, EVEN IF ADVISED OF THE POSSIBILITY OF SUCH DAMAGE.

The Requester module is in charge of simplifying HTTP requests and
automatically log HTTP transactions by calling the DB module.

"""

import sys
import cgi
import httplib
import logging
import urllib
import urllib2
from framework.dependency_management.dependency_resolver import BaseComponent
from framework.dependency_management.interfaces import RequesterInterface

from framework.http import transaction
from framework.lib.general import *


# Intercept raw request trick from:
# http://stackoverflow.com/questions/6085709/get-headers-sent-in-urllib2-http-request
class MyHTTPConnection(httplib.HTTPConnection):
    def send(self, s):
        global raw_request
        # Saving to global variable for Requester class to see.
        raw_request.append(s)
        httplib.HTTPConnection.send(self, s)


class MyHTTPHandler(urllib2.HTTPHandler):
    def http_open(self, req):
        try:
            return self.do_open(MyHTTPConnection, req)
        except KeyboardInterrupt:
            raise KeyboardInterrupt  # Not handled here.
        except Exception, e:
            # Can't have OWTF crash due to a library exception -i.e. raise
            # BadStatusLine(line)-
            return ''


class MyHTTPSConnection(httplib.HTTPSConnection):
    def send(self, s):
        global raw_request
        # Saving to global variable for Requester class to see.
        raw_request.append(s)
        httplib.HTTPSConnection.send(self, s)


class MyHTTPSHandler(urllib2.HTTPSHandler):
    def https_open(self, req):
        try:
            return self.do_open(MyHTTPSConnection, req)
        except KeyboardInterrupt:
            raise KeyboardInterrupt  # Not handled here.
        except Exception, e:
            # Can't have OWTF crash due to a library exception -i.e. raise
            # BadStatusLine(line)-.
            return ''


# SmartRedirectHandler is courtesy of:
# http://www.diveintopython.net/http_web_services/redirects.html
class SmartRedirectHandler(urllib2.HTTPRedirectHandler):
    def http_error_301(self, req, fp, code, msg, headers):
        result = urllib2.HTTPRedirectHandler.http_error_301(
            self, req, fp, code, msg, headers)
        result.status = code
        return result

    def http_error_302(self, req, fp, code, msg, headers):
        result = urllib2.HTTPRedirectHandler.http_error_302(
            self, req, fp, code, msg, headers)
        result.status = code
        return result


class Requester(BaseComponent, RequesterInterface):

    COMPONENT_NAME = "requester"

    def __init__(self, proxy):
        self.register_in_service_locator()
        self.db_config = self.get_component("db_config")
        self.target = self.get_component("target")
        self.transaction = self.get_component("transaction")
        self.url_manager = self.get_component("url_manager")
        self.error_handler = self.get_component("error_handler")
        self.plugin_handler = self.get_component("plugin_handler")
        self.timer = self.get_component("timer")
        self.http_transaction = None
        self.Headers = {'User-Agent': self.db_config.Get('USER_AGENT')}
        self.RequestCountRefused = 0
        self.RequestCountTotal = 0
        self.LogTransactions = False
        self.Proxy = proxy
        if proxy is None:
            cprint(
                "WARNING: No outbound proxy selected. It is recommended to "
                "use an outbound proxy for tactical fuzzing later")
            self.Opener = urllib2.build_opener(
                MyHTTPHandler,
                MyHTTPSHandler,
                # FIXME: "Smart" redirect handler not really working.
                SmartRedirectHandler)
        else:  # All requests must use the outbound proxy.
            cprint("Setting up proxy(inbound) for OWTF requests..")
            ip, port = proxy
            proxy_conf = {
                'http': 'http://' + ip + ":" + port,
                'https': 'http://' + ip + ":" + port}
            proxy_handler = urllib2.ProxyHandler(proxy_conf)
            self.Opener = urllib2.build_opener(
                proxy_handler,
                MyHTTPHandler,
                MyHTTPSHandler,
                # FIXME: Works except no raw request on https.
                SmartRedirectHandler)
        urllib2.install_opener(self.Opener)

    def log_transactions(self, log_transactions=True):
        backup = self.LogTransactions
        self.LogTransactions = log_transactions
        return backup

    def NeedToAskBeforeRequest(self):
        return not self.plugin_handler.NormalRequestsAllowed()

    def IsTransactionAlreadyAdded(self, url):
        return self.transaction.IsTransactionAlreadyAdded(
            {'url': url.strip()})

    def is_request_possible(self):
        return self.plugin_handler.RequestsPossible()

    def ProxyCheck(self):
        # Verify proxy works! www.google.com might not work in a restricted
        # network, try target URL :)
        if self.Proxy is not None and self.is_request_possible():
            url = self.db_config.Get('PROXY_CHECK_URL')
            refused_before = self.RequestCountRefused
            cprint(
                "Proxy Check: Avoid logging request again if already in DB..")
            log_setting_backup = False
            if self.IsTransactionAlreadyAdded(url):
                log_setting_backup = self.log_transactions(False)
            if log_setting_backup:
                self.log_transactions(log_setting_backup)
            refused_after = self.RequestCountRefused
            if refused_before < refused_after:  # Proxy is refusing connections.
                return [
                    False,
                    "ERROR: Proxy Check error: The proxy is not listening " \
                    "or is refusing connections"]
            else:
                return [
                    True,
                    "Proxy Check OK: The proxy appears to be working"]
        return [
            True,
            "Proxy Check OK: No proxy is setup or no HTTP requests will " \
            "be made"]

    def GetHeaders(self):
        return self.Headers

    def SetHeaders(self, headers):
        self.Headers = headers

    def SetHeader(self, header, value):
        self.Headers[header] = value

    def StringToDict(self, string):
        dict = defaultdict(list)
        count = 0
        prev_item = ''
        for item in string.strip().split('='):
            if count % 2 == 1:  # Key.
                dict[prev_item] = item
            else:  # Value.
                dict[item] = ''
                prev_item = item
            count += 1
        return dict

    def DerivePOSTToStr(self, post=None):
        post = self.DerivePOST(post)
        if post is None:
            return ''
        return post

    def DerivePOST(self, post=None):
        if '' == post:
            post = None
        if post is not None:
            if isinstance(post, str) or isinstance(post, unicode):
                # Must be a dictionary prior to urlencode.
                post = self.StringToDict(post)
            post = urllib.urlencode(post)
        return post

    def perform_request(self, request):
        return urllib2.urlopen(request)

    def set_succesful_transaction(self, raw_request, response):
        return self.http_transaction.SetTransaction(True, raw_request[0], response)

    def log_transaction(self):
<<<<<<< HEAD
        self.transaction.LogTransaction(self.http_transaction)
=======
        self.Core.DB.Transaction.LogTransactions([self.Transaction])
>>>>>>> 297e0f0d

    def Request(self, url, method=None, post=None):
        # kludge: necessary to get around urllib2 limitations: Need this to get
        # the exact request that was sent.
        global raw_request
        url = str(url)

        raw_request = []  # Init Raw Request to blank list.
        post = self.DerivePOST(post)
        method = DeriveHTTPMethod(method, post)
        url = url.strip()  # Clean up URL.
        request = urllib2.Request(url, post, self.Headers)  # GET request.
        if method is not None:
            # kludge: necessary to do anything other that GET or POST with
            # urllib2
            request.get_method = lambda : method
        # MUST create a new Transaction object each time so that lists of
        # transactions can be created and process at plugin-level
        # Pass the timer object to avoid instantiating each time.
        self.http_transaction = transaction.HTTP_Transaction(self.timer)
        self.http_transaction.Start(
            url,
            post,
            method,
            self.target.IsInScopeURL(url))
        self.RequestCountTotal += 1
        try:
            response = self.perform_request(request)
            self.set_succesful_transaction(raw_request, response)
        except urllib2.HTTPError, Error:  # page NOT found.
            # Error is really a response for anything other than 200 OK in
            # urllib2 :)
            self.http_transaction.SetTransaction(False, raw_request[0], Error)
        except urllib2.URLError, Error:  # Connection refused?
            err_message = self.ProcessHTTPErrorCode(Error, url)
            self.http_transaction.SetError(err_message)
        except IOError:
            err_message = "ERROR: Requester Object -> Unknown HTTP " \
                           "Request error: " + url + "\n" + str(sys.exc_info())
            self.http_transaction.SetError(err_message)
        if self.LogTransactions:
            # Log transaction in DB for analysis later and return modified
            # Transaction with ID.
            self.log_transaction()
        return self.http_transaction

    def ProcessHTTPErrorCode(self, error, url):
        message = ""
        if str(error.reason).startswith("[Errno 111]"):
            message = "ERROR: The connection was refused!: " +  str(error)
            self.RequestCountRefused += 1
        elif str(error.reason).startswith("[Errno -2]"):
            self.error_handler.FrameworkAbort(
                "ERROR: cannot resolve hostname!: " + str(error))
        else:
            message = "ERROR: The connection was not refused, unknown error!"
        log = logging.getLogger('general')
        log.info(message)
        return message + " (Requester Object): " + url + \
               "\n" + str(sys.exc_info())

    def GET(self, url):
        return self.Request(url)

    def POST(self, url, data):
        return self.Request(url, 'POST', data)

    def TRACE(self, url):
        return self.Request(url, 'TRACE', None)

    def OPTIONS(self, url):
        return self.Request(url, 'OPTIONS', None)

    def HEAD(self, url):
        return self.Request(url, 'HEAD', None)

    def DEBUG(self, url):
        self.BackupHeaders()
        self.Headers['Command'] = 'start-debug'
        result = self.Request(url, 'DEBUG', None)
        self.RestoreHeaders()
        return result

    def PUT(self, url, content_type='text/plain'):
        self.BackupHeaders()
        self.Headers['Content-Type'] = content_type
        self.Headers['Content-Length'] = "0"
        result = self.Request(url, 'PUT', None)
        self.RestoreHeaders()
        return result

    def BackupHeaders(self):
        self.HeadersBackup = dict.copy(self.Headers)

    def RestoreHeaders(self):
        self.Headers = dict.copy(self.HeadersBackup)

    def GetTransaction(self, use_cache, url, method=None, data=None):
        criteria = {'url': url.strip()}
        if method is not None:
            criteria['method'] = method
        # Must clean-up data to ensure match is found.
        if data is not None:
            criteria['data'] = self.DerivePOSTToStr(data)
        # Visit URL if not already visited.
        if (not use_cache or not
<<<<<<< HEAD
                self.transaction.IsTransactionAlreadyAdded(criteria)):
            if method in ['', 'GET', 'POST', 'HEAD', 'TRACE', 'OPTIONS']:
=======
                self.Core.DB.Transaction.IsTransactionAlreadyAdded(criteria)):
            if method in [None, 'GET', 'POST', 'HEAD', 'TRACE', 'OPTIONS']:
>>>>>>> 297e0f0d
                return self.Request(url, method, data)
            elif method == 'DEBUG':
                return self.DEBUG(url)
            elif method == 'PUT':
                return self.PUT(url, data)
        else:  # Retrieve from DB = faster.
            # Important since there is no transaction ID with transactions
            # objects created by Requester.
            return self.transaction.GetFirst(criteria)

    def GetTransactions(self,
                        use_cache,
                        url_list,
                        method=None,
                        data=None,
                        unique=True):
        transactions = []
        if unique:
            url_list = set(url_list)
        for url in url_list:
            url = url.strip()  # Clean up the URL first.
            if not url:
                continue  # Skip blank lines.
            if not self.url_manager.IsURL(url):
                self.error_handler.Add(
                    "Minor issue: " + str(url) + " is not a valid URL and "
                    "has been ignored, processing continues")
                continue  # Skip garbage URLs.
            transactions.append(self.GetTransaction(
                use_cache,
                url,
                method=method,
                data=data))
        return transactions<|MERGE_RESOLUTION|>--- conflicted
+++ resolved
@@ -233,11 +233,7 @@
         return self.http_transaction.SetTransaction(True, raw_request[0], response)
 
     def log_transaction(self):
-<<<<<<< HEAD
         self.transaction.LogTransaction(self.http_transaction)
-=======
-        self.Core.DB.Transaction.LogTransactions([self.Transaction])
->>>>>>> 297e0f0d
 
     def Request(self, url, method=None, post=None):
         # kludge: necessary to get around urllib2 limitations: Need this to get
@@ -344,13 +340,8 @@
             criteria['data'] = self.DerivePOSTToStr(data)
         # Visit URL if not already visited.
         if (not use_cache or not
-<<<<<<< HEAD
                 self.transaction.IsTransactionAlreadyAdded(criteria)):
             if method in ['', 'GET', 'POST', 'HEAD', 'TRACE', 'OPTIONS']:
-=======
-                self.Core.DB.Transaction.IsTransactionAlreadyAdded(criteria)):
-            if method in [None, 'GET', 'POST', 'HEAD', 'TRACE', 'OPTIONS']:
->>>>>>> 297e0f0d
                 return self.Request(url, method, data)
             elif method == 'DEBUG':
                 return self.DEBUG(url)
