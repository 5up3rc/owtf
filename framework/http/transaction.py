#!/usr/bin/env python
"""

owtf is an OWASP+PTES-focused try to unite great tools and facilitate pen testing
Copyright (c) 2011, Abraham Aranguren <name.surname@gmail.com> Twitter: @7a_ http://7-a.org
All rights reserved.

Redistribution and use in source and binary forms, with or without
modification, are permitted provided that the following conditions are met:
    * Redistributions of source code must retain the above copyright
      notice, this list of conditions and the following disclaimer.
    * Redistributions in binary form must reproduce the above copyright
      notice, this list of conditions and the following disclaimer in the
      documentation and/or other materials provided with the distribution.
    * Neither the name of the copyright owner nor the
      names of its contributors may be used to endorse or promote products
      derived from this software without specific prior written permission.

THIS SOFTWARE IS PROVIDED BY THE COPYRIGHT HOLDERS AND CONTRIBUTORS "AS IS" AND
ANY EXPRESS OR IMPLIED WARRANTIES, INCLUDING, BUT NOT LIMITED TO, THE IMPLIED
WARRANTIES OF MERCHANTABILITY AND FITNESS FOR A PARTICULAR PURPOSE ARE
DISCLAIMED. IN NO EVENT SHALL THE COPYRIGHT OWNER OR CONTRIBUTORS BE LIABLE FOR
ANY DIRECT, INDIRECT, INCIDENTAL, SPECIAL, EXEMPLARY, OR CONSEQUENTIAL DAMAGES
(INCLUDING, BUT NOT LIMITED TO, PROCUREMENT OF SUBSTITUTE GOODS OR SERVICES;
LOSS OF USE, DATA, OR PROFITS; OR BUSINESS INTERRUPTION) HOWEVER CAUSED AND ON
ANY THEORY OF LIABILITY, WHETHER IN CONTRACT, STRICT LIABILITY, OR TORT
(INCLUDING NEGLIGENCE OR OTHERWISE) ARISING IN ANY WAY OUT OF THE USE OF THIS
SOFTWARE, EVEN IF ADVISED OF THE POSSIBILITY OF SUCH DAMAGE.

HTTP_Transaction is a container of useful HTTP Transaction information to
simplify code both in the framework and the plugins.

"""

import cgi
import logging
import StringIO
import gzip,zlib


from httplib import responses as response_messages

from framework import timer
from framework.lib.general import *


class HTTP_Transaction(object):
    def __init__(self, Timer):
        self.Timer = Timer
        self.New = False
        # If None, then get method will result in an error ;)
        self.GrepOutput = {}

    def ScopeToStr(self):
        return str(self.IsInScope)[0]

    def InScope(self):
        return(self.IsInScope)

    def Start(self, url, data, method, is_in_scope):
        self.IsInScope = is_in_scope
        self.StartRequest()
        self.URL = url
        self.InitData(data)
        self.Method = DeriveHTTPMethod(method, data)
        self.Found = None
        self.RawRequest = ''
        self.ResponseHeaders = []
        self.Status = ''
        self.ID = ''
        self.HTMLLinkToID = ''
        self.New = True  # Flag new transaction.

    def InitData(self, data):
        self.Data = data
        if self.Data is None:
            # This simplifies other code later, no need to cast to str if None,
            # etc.
            self.Data = ''

    def StartRequest(self):
        self.Timer.StartTimer('Request')
        self.Time = self.TimeHuman = ''

    def EndRequest(self):
        self.Time = str(self.Timer.GetElapsedTime('Request'))
        self.TimeHuman = self.Timer.GetTimeAsStr(self.Time)

    def SetTransaction(self, found, request, response):
        # Response can be "Response" for 200 OK or "Error" for everything else,
        # we don't care here.
        if self.URL != response.url:
            if response.code not in [302, 301]:  # No way, error in hook.
                # Mark as a redirect, dirty but more accurate than 200 :P
                self.Status = str(302) + " Found"
                self.Status += " --Redirect--> " + str(response.code) + " "
                self.Status += response.msg
            # Redirect differs in schema (i.e. https instead of http).
            if self.URL.split(':')[0] != response.url.split(':')[0]:
                pass
            self.URL = response.url
        else:
<<<<<<< HEAD
            self.Status = str(Response.code)+" "+Response.msg
        self.RawRequest = Request
        self.Found = Found
        self.ResponseHeaders = Response.headers
        self.ResponseContents = Response.read()
        self.checkIfCompressed(Response, self.ResponseContents) # a new self.Decodedcontent is added if the received response is in compressed format
=======
            self.Status = str(response.code) + " " + response.msg
        self.RawRequest = request
        self.Found = found
        self.ResponseHeaders = response.headers
        self.ResponseContents = response.read()
>>>>>>> 43aa9627
        self.EndRequest()

    def SetTransactionFromDB(self,
                             id,
                             url,
                             method,
                             status,
                             time,
                             time_human,
                             request_data,
                             raw_request,
                             response_headers,
                             response_body,
                             grep_output):
        self.ID = id
        self.New = False  # Flag NOT new transaction.
        self.URL = url
        self.Method = method
        self.Status = status
        self.Found = (self.Status == "200 OK")
        self.Time = time
        self.TimeHuman = time_human
        self.Data = request_data
        self.RawRequest = raw_request
        self.ResponseHeaders = response_headers
        self.ResponseContents = response_body
        self.GrepOutput = grep_output
        cookies_list = [
            header.split(':', 1)[-1].strip()
            for header in self.ResponseHeaders.split('\n')
            if header.split(':',1)[0].strip() == "Set-Cookie"]
        self.CookieString = ','.join(cookies_list)

    def GetGrepOutput(self):
        return (self.GrepOutput)

    def GetGrepOutputFor(self, regex_name):
        # Highly misleading name as grepping is already done when adding the
        # transaction.
        # To prevent python from going crazy when a key is missing.
        return (self.GrepOutput.get(regex_name, None))

    def SetError(self, error_message):
        # Only called for unknown errors, 404 and other HTTP stuff handled on
        # self.SetResponse.
        self.ResponseContents = error_message
        self.EndRequest()

    def GetID(self):
        return (self.ID)

    def SetID(self, id, html_link_to_id):
        self.ID = id
        self.HTMLLinkToID = html_link_to_id
        # Only for new transactions, not when retrieved from DB, etc.
        if self.New:
            log = logging.getLogger('general')
            log.info(
                "New owtf HTTP Transaction: " +
                " - ".join([
                    self.ID,
                    self.TimeHuman,
                    self.Status,
                    self.Method,
                    self.URL])
                )

    def GetHTMLLink(self, link_name=''):
        if '' == link_name:
            link_name = "Transaction " + self.ID
        return self.HTMLLinkToID.replace('@@@PLACE_HOLDER@@@', link_name)

    def GetHTMLLinkWithTime(self, link_name=''):
        return self.GetHTMLLink(link_name) + " (" + self.TimeHuman + ")"

    def GetRawEscaped(self):
        return "<pre>" + cgi.escape(self.GetRaw()) +"</pre>"

    def GetRaw(self):
        return self.GetRawRequest() + "\n\n" + self.GetRawResponse()

    def GetRawRequest(self):
        return self.RawRequest

    def GetStatus(self):
        return self.Status

    def GetResponseHeaders(self):
        return self.ResponseHeaders

    def GetRawResponse(self, with_status=True):
        try:
            return self.GetStatus() + "\r\n" + str(self.ResponseHeaders) + \
                   "\n\n" + self.ResponseContents
        except UnicodeDecodeError:
            return self.GetStatus() + "\r\n" + str(self.ResponseHeaders) + \
                   "\n\n" + "[Binary Content]"

    def GetRawResponseHeaders(self, with_status=True):
        return self.GetStatus() + "\r\n" + str(self.ResponseHeaders)

    def GetRawResponseBody(self):
        return self.ResponseContents

    def ImportProxyRequestResponse(self, request, response):
        self.IsInScope = request.in_scope
        self.URL = request.url
        self.InitData(request.body)
        self.Method = request.method
        try:
            self.Status = str(response.code) + " " + \
                          response_messages[int(response.code)]
        except KeyError:
            self.Status = str(response.code) + " " + "Unknown Error"
        self.RawRequest = request.raw_request
        self.ResponseHeaders = response.header_string
        self.ResponseContents = response.body
        self.Time = str(response.request_time)
        self.TimeHuman = self.Timer.GetTimeAsStr(self.Time)
        self.Found = (self.Status == "200 OK")
        # Cookie string for GetCookies method
        cookies_list = [
            value.strip()
            for name, value in response.headers.iteritems()
            if name == "Set-Cookie"]
        self.CookieString = ','.join(cookies_list)
        self.New = True
        self.ID = ''
        self.HTMLLinkToID = ''

    def getDecodedResponse(self):
        return self.DecodedResponse

    def checkIfCompressed(self, response, content):
        if response.info().get('Content-Encoding') == 'gzip':  # check for gzip compression
            compressedFile = StringIO.StringIO()
            compressedFile.write(content)
            compressedFile.seek(0)
            f = gzip.GzipFile(fileobj=compressedFile, mode='rb')
            self.DecodedContent = f.read()
        elif response.info().get('Content-Encoding') == 'deflate':  # check for deflate compression
            self.DecodedContent = zlib.decompress(content)
        else:
            self.DecodedContent = content  # else the no compression<|MERGE_RESOLUTION|>--- conflicted
+++ resolved
@@ -100,20 +100,13 @@
                 pass
             self.URL = response.url
         else:
-<<<<<<< HEAD
-            self.Status = str(Response.code)+" "+Response.msg
-        self.RawRequest = Request
-        self.Found = Found
-        self.ResponseHeaders = Response.headers
-        self.ResponseContents = Response.read()
-        self.checkIfCompressed(Response, self.ResponseContents) # a new self.Decodedcontent is added if the received response is in compressed format
-=======
-            self.Status = str(response.code) + " " + response.msg
+            self.Status = str(response.code)+" "+response.msg
         self.RawRequest = request
         self.Found = found
         self.ResponseHeaders = response.headers
         self.ResponseContents = response.read()
->>>>>>> 43aa9627
+        self.checkIfCompressed(response, self.ResponseContents) # a new self.Decodedcontent is added if the received response is in compressed format
+
         self.EndRequest()
 
     def SetTransactionFromDB(self,
