--- conflicted
+++ resolved
@@ -61,22 +61,12 @@
                 return [target_id, True]
             elif Target in request.url:
                 return [target_id, self.get_scope_for_url(request.url, host_list)]
-<<<<<<< HEAD
-            else:
-                try:
-                    if response.headers["Referer"].startswith(Target):
-                        return [target_id, self.get_scope_for_url(request.url, host_list)]
-                except KeyError:
-                    pass
-        return [self.target.GetTargetID(), self.get_scope_for_url(request.url, host_list)]
-=======
             elif response.headers.get("Referer", None) and response.headers["Referer"].startswith(Target):
                 return [target_id, self.get_scope_for_url(request.url, host_list)]
             # This check must be at the last
             elif urlparse(request.url).hostname == urlparse(Target).hostname:
                 return [target_id, True]
-        return [self.core.DB.Target.GetTargetID(), self.get_scope_for_url(request.url, host_list)]
->>>>>>> 297e0f0d
+        return [self.target.GetTargetID(), self.get_scope_for_url(request.url, host_list)]
 
     def get_scope_for_url(self, url, host_list):
         return((urlparse(url).hostname in host_list))
@@ -86,13 +76,7 @@
         target_list = self.target.GetIndexedTargets()
         if target_list: # If there are no targets in db, where are we going to add. OMG
             transactions_dict = {}
-<<<<<<< HEAD
-            for target_id, target in target_list:
-                transactions_dict[target_id] = []
-            host_list = self.target.GetAllInScope('HOST_NAME')
-=======
-            host_list = self.core.DB.Target.GetAllInScope('host_name')
->>>>>>> 297e0f0d
+            host_list = self.target.GetAllInScope('host_name')
 
             for request_hash in hash_list:
                 request = request_from_cache(request_hash, self.cache_dir)
