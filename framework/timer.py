--- conflicted
+++ resolved
@@ -33,14 +33,11 @@
 
 """
 
-<<<<<<< HEAD
 import time
 from framework.dependency_management.dependency_resolver import BaseComponent
 from framework.dependency_management.interfaces import TimerInterface
-=======
 import math
 import datetime
->>>>>>> 297e0f0d
 
 
 class Timer(BaseComponent, TimerInterface):
@@ -52,12 +49,8 @@
     Time = {}
 
     def __init__(self, datetime_format="%d/%m/%Y-%H:%M"):
-<<<<<<< HEAD
         self.register_in_service_locator()
-        self.DateTimeFormat = datetime_format
-=======
         self.date_time_format = datetime_format
->>>>>>> 297e0f0d
 
     def start_timer(self, offSet='0'):
         self.Time[offSet] = {}
