--- conflicted
+++ resolved
@@ -39,7 +39,6 @@
 import os
 import logging
 
-<<<<<<< HEAD
 
 class Shell(BaseComponent, ShellInterface):
 
@@ -168,127 +167,4 @@
         kwds.setdefault("stdout", subprocess.PIPE)
         kwds.setdefault("stderr", subprocess.STDOUT)
         p = subprocess.Popen(Command, shell=True, **kwds)
-        return p.communicate()[0]
-=======
-class Shell(object):
-        def __init__(self, Core):
-                self.DynamicReplacements = {} # Some settings like the plugin output dir are dynamic, config is no place for those
-                self.Core = Core
-                #self.CommandInfo = defaultdict(list)
-                self.CommandTimeOffset = 'Command'
-                self.OldCommands = defaultdict(list)
-                # Environment variables for shell
-                self.ShellEnviron = os.environ.copy()
-
-        def ShellPathEscape(self, Text):
-                return MultipleReplace(Text, { ' ':'\ ', '(':'\(', ')':'\)' }).strip()
-
-        def RefreshReplacements(self):
-                self.DynamicReplacements['###plugin_output_dir###'] = self.Core.DB.Target.GetPath('plugin_output_dir')
-
-        def GetModifiedShellCommand(self, Command, PluginOutputDir):
-                self.RefreshReplacements()
-                NewCommand = "cd "+self.ShellPathEscape(PluginOutputDir)+"; "+MultipleReplace(Command, self.DynamicReplacements)
-                self.OldCommands[NewCommand] = Command
-                #self.StartCommand(Command, NewCommand)
-                return NewCommand
-
-        def StartCommand(self, OriginalCommand, ModifiedCommand):
-                #CommandInfo = defaultdict(list)
-                if OriginalCommand == ModifiedCommand and ModifiedCommand in self.OldCommands:
-                        OriginalCommand = self.OldCommands[ModifiedCommand] # Restore original command saved at modification time
-                self.Core.Timer.start_timer(self.CommandTimeOffset)
-                return { 'OriginalCommand' : OriginalCommand, 'ModifiedCommand' : ModifiedCommand, 'Start' : self.Core.Timer.get_start_date_time(self.CommandTimeOffset) }
-                #CommandInfo = { 'OriginalCommand' : OriginalCommand, 'ModifiedCommand' : ModifiedCommand, 'Start' : self.Core.Timer.GetStartDateTimeAsStr(self.CommandTimeOffset) }
-                #self.CommandInfo = CommandInfo
-
-        def FinishCommand(self, CommandInfo, WasCancelled, PluginInfo):
-                CommandInfo['End'] = self.Core.Timer.get_end_date_time(self.CommandTimeOffset)
-                Success = True
-                if WasCancelled:
-                        Success = False
-                CommandInfo['Success'] = Success
-                CommandInfo['Target'] = self.Core.DB.Target.GetTargetID()
-                CommandInfo['PluginKey'] = PluginInfo["key"]
-                self.Core.DB.CommandRegister.AddCommand(CommandInfo)
-                #self.CommandInfo = defaultdict(list)
-
-        def CanRunCommand(self, Command):
-                #Target = self.Core.DB.POutput.CommandAlreadyRegistered(Command['OriginalCommand'])
-                #if Target: # Command was run before
-                #        if Target == self.Core.Config.Get('TARGET'): # Run several times against same target for grep plugins.  #and self.Core.Config.Get('FORCE_OVERWRITE'):
-                #                return [ None, True ] # Can only run again if against the same target and when -f was specified
-                #        return [Target, False ]
-                #return [ None, True ] # Command was not run before
-                Target = self.Core.DB.CommandRegister.CommandAlreadyRegistered(Command['OriginalCommand'])
-                if Target: # target_config will be None for a not found match
-                    return [Target, False]
-                return [None, True]
-
-        def create_subprocess(self, Command):
-            # Add proxy settings to environment variables so that tools can pick it up
-            # TODO: Uncomment the following lines, when testing has been ensured for using environment variables for proxification,
-            # because these variables are set for every command that is run
-            # proxy_ip, proxy_port = self.Core.DB.Config.Get("INBOUND_PROXY_IP"), self.Core.DB.Config.Get("INBOUND_PROXY_PORT")
-            # self.ShellEnviron["http_proxy"] = "http://" + proxy_ip + ":" + proxy_port
-            # self.ShellEnviron["https_proxy"] = "https://" + proxy_ip + ":" + proxy_port
-
-            #http://stackoverflow.com/questions/4789837/how-to-terminate-a-python-subprocess-launched-with-shell-true/4791612#4791612)
-            proc = subprocess.Popen(
-                Command,
-                shell=True,
-                env=self.ShellEnviron,
-                preexec_fn=os.setsid,
-                stdout=subprocess.PIPE,
-                stderr=subprocess.STDOUT,
-                bufsize=1
-            )
-            return proc
-
-        def shell_exec_monitor(self, Command, PluginInfo):
-                #if not self.CommandInfo:
-                CommandInfo = self.StartCommand(Command, Command)
-                #Target, CanRun = self.CanRunCommand(self.CommandInfo)
-                Target, CanRun = self.CanRunCommand(CommandInfo)
-                if not CanRun:
-                        Message = "The command was already run for target: " + str(Target)
-                        return Message
-                logging.info("")
-                logging.info("Executing :\n\n%s\n\n", Command)
-                logging.info("")
-                logging.info("------> Execution Start Date/Time: "+self.Core.Timer.get_start_date_time_as_str('Command'))
-                logging.info("")
-                Output = ''
-                Cancelled = False
-                try: # Stolen from: http://stackoverflow.com/questions/5833716/how-to-capture-output-of-a-shell-script-running-in-a-separate-process-in-a-wxpyt
-                        proc = self.create_subprocess(Command)
-                        while True:
-                                line = proc.stdout.readline()
-                                if not line: break
-                                # NOTE: Below MUST BE print instead of "cprint" to clearly distinguish between owtf output and tool output
-                                logging.log(LOG_LEVEL_TOOL, line.strip())  # Show progress on the screen too!
-                                Output += line # Save as much output as possible before a tool crashes! :)
-                except KeyboardInterrupt:
-                        os.killpg(proc.pid, signal.SIGINT)
-                        outdata, errdata = proc.communicate()
-                        logging.log(LOG_LEVEL_TOOL, outdata)
-                        Output += outdata
-                        try:
-                            os.kill(proc.pid, signal.SIGTERM) # Plugin KIA (Killed in Action)
-                        except OSError:
-                            pass # Plugin RIP (Rested In Peace)
-                        Cancelled = True
-                        #self.FinishCommand(self.CommandInfo, Cancelled)
-                        Output += self.Core.Error.UserAbort('Command', Output) # Identify as Command Level abort
-                finally:
-                        self.FinishCommand(CommandInfo, Cancelled, PluginInfo)
-                return Output
-
-        def shell_exec(self, Command, **kwds): # Mostly used for internal framework commands
-                #Stolen from (added shell=True tweak, necessary for easy piping straight via the command line, etc):
-                #http://stackoverflow.com/questions/236737/making-a-system-call-that-returns-the-stdout-output-as-a-string/236909#236909
-                kwds.setdefault("stdout", subprocess.PIPE)
-                kwds.setdefault("stderr", subprocess.STDOUT)
-                p = subprocess.Popen(Command, shell=True, **kwds)
-                return p.communicate()[0]
->>>>>>> 75c478a6
+        return p.communicate()[0]