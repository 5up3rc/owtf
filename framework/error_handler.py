--- conflicted
+++ resolved
@@ -57,19 +57,6 @@
 	    return raw_input("Options: 'e'+Enter= Exit" + Options + ", Enter= Next test\n")
 
 	def UserAbort(self, Level, PartialOutput = ''): # Levels so far can be Command or Plugin
-<<<<<<< HEAD
-		Message = cprint("\nThe "+Level+" was aborted by the user: Please check the report and plugin output files")
-		Options = ""
-		if 'Command' == Level:
-			Options = ", 'p'+Enter= Move on to next plugin"
-		Option = self.get_option_from_user(Options)
-		if 'e' == Option:
-			if 'Command' == Level: # Try to save partial plugin results
-				raise FrameworkAbortException(PartialOutput)
-				#self.Core.Finish("Aborted by user") # Interrupted
-		elif 'p' == Option: # Move on to next plugin
-			raise PluginAbortException(PartialOutput) # Jump to next handler and pass partial output to avoid losing results
-=======
         	log = logging.getLogger('general')
             	Message = log.info("\nThe "+Level+" was aborted by the user: Please check the report and plugin output files")
             	Message = ("\nThe "+Level+" was aborted by the user: Please check the report and plugin output files")
@@ -83,7 +70,6 @@
     					self.Core.Finish("Aborted by user") # Interrupted
     			elif 'p' == Option: # Move on to next plugin
     				raise PluginAbortException(PartialOutput) # Jump to next handler and pass partial output to avoid losing results
->>>>>>> c8a19f5e
 		return Message
 
 	def LogError(self, Message):
