import os
import imp
import json
from framework.db import models
from sqlalchemy import or_
from framework.dependency_management.dependency_resolver import BaseComponent
from framework.dependency_management.interfaces import DBPluginInterface
from framework.utils import FileOperations


TEST_GROUPS = ['web', 'net', 'aux']


<<<<<<< HEAD
class PluginDB(BaseComponent, DBPluginInterface):
    
    COMPONENT_NAME = "db_plugin"
    
    def __init__(self):
        self.register_in_service_locator()
        self.config = self.get_component("config")
        self.db = self.get_component("db")
        self.error_handler = self.get_component("error_handler")
        self.PluginDBSession = self.db.CreateScopedSession(self.config.FrameworkConfigGetDBPath("PLUGIN_DB_PATH"), models.PluginBase)
        self.LoadWebTestGroups(self.config.FrameworkConfigGet("WEB_TEST_GROUPS"))
        self.LoadNetTestGroups(self.config.FrameworkConfigGet("NET_TEST_GROUPS"))
=======
class PluginDB(object):
    def __init__(self, Core):
        self.Core = Core
        self.LoadWebTestGroups(self.Core.Config.FrameworkConfigGet("WEB_TEST_GROUPS"))
        self.LoadNetTestGroups(self.Core.Config.FrameworkConfigGet("NET_TEST_GROUPS"))
>>>>>>> 297e0f0d
        # After loading the test groups then load the plugins, because of many-to-one relationship
        self.LoadFromFileSystem()  # Load plugins :P

    def GetTestGroupsFromFile(self, file_path):  # This needs to be a list instead of a dictionary to preserve order in python < 2.7
        TestGroups = []
        ConfigFile = FileOperations.open(file_path, 'r').read().splitlines()
        for line in ConfigFile:
            if '#' == line[0]:
                    continue  # Skip comments
            try:
                    Code, Descrip, Hint, URL = line.strip().split(' | ')
            except ValueError:
                    self.error_handler.FrameworkAbort("Problem in Test Groups file: '" + file_path + "' -> Cannot parse line: " + line)
            if len(Descrip) < 2:
                    Descrip = Hint
            if len(Hint) < 2:
                    Hint = ""
            TestGroups.append({'code': Code, 'descrip': Descrip, 'hint': Hint, 'url': URL})
        return TestGroups

    def LoadWebTestGroups(self, test_groups_file):
        WebTestGroups = self.GetTestGroupsFromFile(test_groups_file)
        for group in WebTestGroups:
            self.Core.DB.session.merge(
                models.TestGroup(
                    code=group['code'],
                    descrip=group['descrip'],
                    hint=group['hint'],
                    url=group['url'],
                    group="web")
                )
        self.Core.DB.session.commit()

    def LoadNetTestGroups(self, test_groups_file):
        NetTestGroups = self.GetTestGroupsFromFile(test_groups_file)
        for group in NetTestGroups:
            self.Core.DB.session.merge(
                models.TestGroup(
                    code=group['code'],
                    descrip=group['descrip'],
                    hint=group['hint'],
                    url=group['url'],
                    group="net")
                )
        self.Core.DB.session.commit()

    def LoadFromFileSystem(self):
        """Loads the plugins from the filesystem and updates their info.

        Walks through each sub-directory of `PLUGINS_DIR`.
        For each file, loads it thanks to the imp module.
        Updates the database with the information for each plugin:
            + 'title': the title of the plugin
            + 'name': the name of the plugin
            + 'code': the internal code of the plugin
            + 'group': the group of the plugin (ex: web)
            + 'type': the type of the plugin (ex: active, passive, ...)
            + 'descrip': the description of the plugin
            + 'file': the filename of the plugin
            + 'internet_res': does the plugin use internet resources?

        """
        # TODO: When the -t, -e or -o is given to OWTF command line, only load
        # the specific plugins (and not all of them like below).
        # Retrieve the list of the plugins (sorted) from the directory given by
        # 'PLUGIN_DIR'.
        plugins = []
        for root, _, files in os.walk(self.config.FrameworkConfigGet('PLUGINS_DIR')):
            plugins.extend([
                os.path.join(root, filename) for filename in files
                if filename.endswith('py')])
        plugins = sorted(plugins)
        # Retrieve the information of the plugin.
        for plugin_path in plugins:
            # Only keep the relative path to the plugin
            plugin = plugin_path.replace(
                self.config.FrameworkConfigGet('PLUGINS_DIR'), '')
            # TODO: Using os.path.sep might not be portable especially on
            # Windows platform since it allows '/' and '\' in the path.
            # Retrieve the group, the type and the file of the plugin.
            chunks = plugin.split(os.path.sep)
            # TODO: Ensure that the variables group, type and file exist when
            # the length of chunks is less than 3.
            if len(chunks) == 3:
                group, type, file = chunks
            # Retrieve the internal name and code of the plugin.
            name, code = os.path.splitext(file)[0].split('@')
            # Load the plugin as a module.
            filename, pathname, desc = imp.find_module(
                os.path.splitext(os.path.basename(plugin_path))[0],
                [os.path.dirname(plugin_path)])
            plugin_module = imp.load_module(
                os.path.splitext(file)[0],
                filename,
                pathname,
                desc)
            # Try te retrieve the `attr` dictionary from the module and convert
            # it to json in order to save it into the database.
            attr = None
            try:
                attr = json.dumps(plugin_module.ATTR)
            except AttributeError:  # The plugin didn't define an attr dict.
                pass
            # Save the plugin into the database.
            self.Core.DB.session.merge(
                models.Plugin(
                    key=type + '@' + code,
                    group=group,
                    type=type,
                    title=name.title().replace('_', ' '),
                    name=name,
                    code=code,
                    file=file,
                    descrip=plugin_module.DESCRIPTION,
                    attr=attr
                )
            )
        self.Core.DB.session.commit()

    def DeriveTestGroupDict(self, obj):
        if obj:
            pdict = dict(obj.__dict__)
            pdict.pop("_sa_instance_state")
            return pdict

    def DeriveTestGroupDicts(self, obj_list):
        dict_list = []
        for obj in obj_list:
            dict_list.append(self.DeriveTestGroupDict(obj))
        return dict_list

    def GetTestGroup(self, code):
        group = self.Core.DB.session.query(models.TestGroup).get(code)
        return(self.DeriveTestGroupDict(group))

    def GetAllTestGroups(self):
        test_groups = self.Core.DB.session.query(models.TestGroup).all()
        return(self.DeriveTestGroupDicts(test_groups))

    def GetAllGroups(self):
        groups = self.Core.DB.session.query(models.Plugin.group).distinct().all()
        groups = [i[0] for i in groups]
        return(groups)

    def GetAllTypes(self):
        plugin_types = self.Core.DB.session.query(models.Plugin.type).distinct().all()
        plugin_types = [i[0] for i in plugin_types]  # Necessary because of sqlalchemy
        return(plugin_types)

    def GetTypesForGroup(self, PluginGroup):
        plugin_types = self.Core.DB.session.query(models.Plugin.type).filter_by(group=PluginGroup).distinct().all()
        plugin_types = [i[0] for i in plugin_types]
        return(plugin_types)

    def DerivePluginDict(self, obj):
        if obj:
            pdict = dict(obj.__dict__)
            pdict.pop("_sa_instance_state")
            # REmove outputs array if present
            if "outputs" in pdict.keys():
                pdict.pop("outputs")
            pdict["min_time"] = None
            min_time = obj.min_time
            if min_time is not None:
                pdict["min_time"] = self.Core.Timer.get_time_as_str(min_time)
            return pdict

    def DerivePluginDicts(self, obj_list):
        plugin_dicts = []
        for obj in obj_list:
            plugin_dicts.append(self.DerivePluginDict(obj))
        return(plugin_dicts)

    def GenerateQueryUsingSession(self, criteria):
        query = self.Core.DB.session.query(models.Plugin)
        if criteria.get("type", None):
            if isinstance(criteria["type"], (str, unicode)):
                query = query.filter_by(type=criteria["type"])
            if isinstance(criteria["type"], list):
                query = query.filter(models.Plugin.type.in_(criteria["type"]))
        if criteria.get("group", None):
            if isinstance(criteria["group"], (str, unicode)):
                query = query.filter_by(group=criteria["group"])
            if isinstance(criteria["group"], list):
                query = query.filter(models.Plugin.group.in_(criteria["group"]))
        if criteria.get("code", None):
            if isinstance(criteria["code"], (str, unicode)):
                query = query.filter_by(code=criteria["code"])
            if isinstance(criteria["code"], list):
                query = query.filter(models.Plugin.code.in_(criteria["code"]))
        if criteria.get("name", None):
            if isinstance(criteria["name"], (str, unicode)):
                query = query.filter_by(name=criteria["name"])
            if isinstance(criteria["name"], list):
                query = query.filter(models.Plugin.name.in_(criteria["name"]))
        return query

    def GetAll(self, Criteria={}):
        query = self.GenerateQueryUsingSession(Criteria)
        plugin_obj_list = query.all()
        return(self.DerivePluginDicts(plugin_obj_list))

    def GetPluginsByType(self, PluginType):
        return(self.GetAll({"plugin_type": PluginType}))

    def GetPluginsByGroup(self, PluginGroup):
        return(self.GetAll({"plugin_group": PluginGroup}))

    def GetPluginsByGroupType(self, PluginGroup, PluginTypeList):
        plugins = self.Core.DB.session.query(models.Plugin).filter(models.Plugin.group == PluginGroup, models.Plugin.type.in_(PluginTypeList)).all()
        return(self.DerivePluginDicts(plugins))

    def GetGroupsForPlugins(self, Plugins):
        groups = self.Core.DB.session.query(models.Plugin.group).filter(or_(models.Plugin.code.in_(Plugins), models.Plugin.name.in_(Plugins))).distinct().all()
        groups = [i[0] for i in groups]
        return(groups)<|MERGE_RESOLUTION|>--- conflicted
+++ resolved
@@ -11,7 +11,6 @@
 TEST_GROUPS = ['web', 'net', 'aux']
 
 
-<<<<<<< HEAD
 class PluginDB(BaseComponent, DBPluginInterface):
     
     COMPONENT_NAME = "db_plugin"
@@ -20,17 +19,10 @@
         self.register_in_service_locator()
         self.config = self.get_component("config")
         self.db = self.get_component("db")
+        self.timer = self.get_component("timer")
         self.error_handler = self.get_component("error_handler")
-        self.PluginDBSession = self.db.CreateScopedSession(self.config.FrameworkConfigGetDBPath("PLUGIN_DB_PATH"), models.PluginBase)
         self.LoadWebTestGroups(self.config.FrameworkConfigGet("WEB_TEST_GROUPS"))
         self.LoadNetTestGroups(self.config.FrameworkConfigGet("NET_TEST_GROUPS"))
-=======
-class PluginDB(object):
-    def __init__(self, Core):
-        self.Core = Core
-        self.LoadWebTestGroups(self.Core.Config.FrameworkConfigGet("WEB_TEST_GROUPS"))
-        self.LoadNetTestGroups(self.Core.Config.FrameworkConfigGet("NET_TEST_GROUPS"))
->>>>>>> 297e0f0d
         # After loading the test groups then load the plugins, because of many-to-one relationship
         self.LoadFromFileSystem()  # Load plugins :P
 
@@ -54,7 +46,7 @@
     def LoadWebTestGroups(self, test_groups_file):
         WebTestGroups = self.GetTestGroupsFromFile(test_groups_file)
         for group in WebTestGroups:
-            self.Core.DB.session.merge(
+            self.db.session.merge(
                 models.TestGroup(
                     code=group['code'],
                     descrip=group['descrip'],
@@ -62,12 +54,12 @@
                     url=group['url'],
                     group="web")
                 )
-        self.Core.DB.session.commit()
+        self.db.session.commit()
 
     def LoadNetTestGroups(self, test_groups_file):
         NetTestGroups = self.GetTestGroupsFromFile(test_groups_file)
         for group in NetTestGroups:
-            self.Core.DB.session.merge(
+            self.db.session.merge(
                 models.TestGroup(
                     code=group['code'],
                     descrip=group['descrip'],
@@ -75,7 +67,7 @@
                     url=group['url'],
                     group="net")
                 )
-        self.Core.DB.session.commit()
+        self.db.session.commit()
 
     def LoadFromFileSystem(self):
         """Loads the plugins from the filesystem and updates their info.
@@ -135,7 +127,7 @@
             except AttributeError:  # The plugin didn't define an attr dict.
                 pass
             # Save the plugin into the database.
-            self.Core.DB.session.merge(
+            self.db.session.merge(
                 models.Plugin(
                     key=type + '@' + code,
                     group=group,
@@ -148,7 +140,7 @@
                     attr=attr
                 )
             )
-        self.Core.DB.session.commit()
+        self.db.session.commit()
 
     def DeriveTestGroupDict(self, obj):
         if obj:
@@ -163,25 +155,25 @@
         return dict_list
 
     def GetTestGroup(self, code):
-        group = self.Core.DB.session.query(models.TestGroup).get(code)
+        group = self.db.session.query(models.TestGroup).get(code)
         return(self.DeriveTestGroupDict(group))
 
     def GetAllTestGroups(self):
-        test_groups = self.Core.DB.session.query(models.TestGroup).all()
+        test_groups = self.db.session.query(models.TestGroup).all()
         return(self.DeriveTestGroupDicts(test_groups))
 
     def GetAllGroups(self):
-        groups = self.Core.DB.session.query(models.Plugin.group).distinct().all()
+        groups = self.db.session.query(models.Plugin.group).distinct().all()
         groups = [i[0] for i in groups]
         return(groups)
 
     def GetAllTypes(self):
-        plugin_types = self.Core.DB.session.query(models.Plugin.type).distinct().all()
+        plugin_types = self.db.session.query(models.Plugin.type).distinct().all()
         plugin_types = [i[0] for i in plugin_types]  # Necessary because of sqlalchemy
         return(plugin_types)
 
     def GetTypesForGroup(self, PluginGroup):
-        plugin_types = self.Core.DB.session.query(models.Plugin.type).filter_by(group=PluginGroup).distinct().all()
+        plugin_types = self.db.session.query(models.Plugin.type).filter_by(group=PluginGroup).distinct().all()
         plugin_types = [i[0] for i in plugin_types]
         return(plugin_types)
 
@@ -195,7 +187,7 @@
             pdict["min_time"] = None
             min_time = obj.min_time
             if min_time is not None:
-                pdict["min_time"] = self.Core.Timer.get_time_as_str(min_time)
+                pdict["min_time"] = self.timer.get_time_as_str(min_time)
             return pdict
 
     def DerivePluginDicts(self, obj_list):
@@ -205,7 +197,7 @@
         return(plugin_dicts)
 
     def GenerateQueryUsingSession(self, criteria):
-        query = self.Core.DB.session.query(models.Plugin)
+        query = self.db.session.query(models.Plugin)
         if criteria.get("type", None):
             if isinstance(criteria["type"], (str, unicode)):
                 query = query.filter_by(type=criteria["type"])
@@ -240,10 +232,10 @@
         return(self.GetAll({"plugin_group": PluginGroup}))
 
     def GetPluginsByGroupType(self, PluginGroup, PluginTypeList):
-        plugins = self.Core.DB.session.query(models.Plugin).filter(models.Plugin.group == PluginGroup, models.Plugin.type.in_(PluginTypeList)).all()
+        plugins = self.db.session.query(models.Plugin).filter(models.Plugin.group == PluginGroup, models.Plugin.type.in_(PluginTypeList)).all()
         return(self.DerivePluginDicts(plugins))
 
     def GetGroupsForPlugins(self, Plugins):
-        groups = self.Core.DB.session.query(models.Plugin.group).filter(or_(models.Plugin.code.in_(Plugins), models.Plugin.name.in_(Plugins))).distinct().all()
+        groups = self.db.session.query(models.Plugin.group).filter(or_(models.Plugin.code.in_(Plugins), models.Plugin.name.in_(Plugins))).distinct().all()
         groups = [i[0] for i in groups]
         return(groups)