import os
import imp
import json
from framework.db import models
from sqlalchemy import or_
from framework.dependency_management.dependency_resolver import BaseComponent
from framework.dependency_management.interfaces import DBPluginInterface
from framework.utils import FileOperations


TEST_GROUPS = ['web', 'net', 'aux']


class PluginDB(BaseComponent, DBPluginInterface):

    COMPONENT_NAME = "db_plugin"

    def __init__(self):
        self.register_in_service_locator()
        self.config = self.get_component("config")
        self.db = self.get_component("db")
        self.timer = self.get_component("timer")
        self.error_handler = self.get_component("error_handler")
        self.LoadWebTestGroups(self.config.FrameworkConfigGet("WEB_TEST_GROUPS"))
        self.LoadNetTestGroups(self.config.FrameworkConfigGet("NET_TEST_GROUPS"))
        # After loading the test groups then load the plugins, because of many-to-one relationship
        self.LoadFromFileSystem()  # Load plugins :P

    def GetTestGroupsFromFile(self, file_path):  # This needs to be a list instead of a dictionary to preserve order in python < 2.7
        TestGroups = []
        ConfigFile = FileOperations.open(file_path, 'r').read().splitlines()
        for line in ConfigFile:
            if '#' == line[0]:
                    continue  # Skip comments
            try:
                    Code, Priority, Descrip, Hint, URL = line.strip().split(' | ')
            except ValueError:
                    self.error_handler.FrameworkAbort("Problem in Test Groups file: '" + file_path + "' -> Cannot parse line: " + line)
            if len(Descrip) < 2:
                    Descrip = Hint
            if len(Hint) < 2:
                    Hint = ""
            TestGroups.append({'code': Code, 'priority': Priority, 'descrip': Descrip, 'hint': Hint, 'url': URL})
        return TestGroups

    def LoadWebTestGroups(self, test_groups_file):
        WebTestGroups = self.GetTestGroupsFromFile(test_groups_file)
        for group in WebTestGroups:
            self.db.session.merge(
                models.TestGroup(
                    code=group['code'],
                    priority=group['priority'],
                    descrip=group['descrip'],
                    hint=group['hint'],
                    url=group['url'],
                    group="web")
                )
        self.db.session.commit()

    def LoadNetTestGroups(self, test_groups_file):
        NetTestGroups = self.GetTestGroupsFromFile(test_groups_file)
        for group in NetTestGroups:
            self.db.session.merge(
                models.TestGroup(
                    code=group['code'],
                    priority=group['priority'],
                    descrip=group['descrip'],
                    hint=group['hint'],
                    url=group['url'],
                    group="net")
                )
        self.db.session.commit()

    def LoadFromFileSystem(self):
        """Loads the plugins from the filesystem and updates their info.

        Walks through each sub-directory of `PLUGINS_DIR`.
        For each file, loads it thanks to the imp module.
        Updates the database with the information for each plugin:
            + 'title': the title of the plugin
            + 'name': the name of the plugin
            + 'code': the internal code of the plugin
            + 'group': the group of the plugin (ex: web)
            + 'type': the type of the plugin (ex: active, passive, ...)
            + 'descrip': the description of the plugin
            + 'file': the filename of the plugin
            + 'internet_res': does the plugin use internet resources?

        """
        # TODO: When the -t, -e or -o is given to OWTF command line, only load
        # the specific plugins (and not all of them like below).
        # Retrieve the list of the plugins (sorted) from the directory given by
        # 'PLUGIN_DIR'.
        plugins = []
        for root, _, files in os.walk(self.config.FrameworkConfigGet('PLUGINS_DIR')):
            plugins.extend([
                os.path.join(root, filename) for filename in files
                if filename.endswith('py')])
        plugins = sorted(plugins)
        # Retrieve the information of the plugin.
        for plugin_path in plugins:
            # Only keep the relative path to the plugin
            plugin = plugin_path.replace(
                self.config.FrameworkConfigGet('PLUGINS_DIR'), '')
            # TODO: Using os.path.sep might not be portable especially on
            # Windows platform since it allows '/' and '\' in the path.
            # Retrieve the group, the type and the file of the plugin.
            chunks = plugin.split(os.path.sep)
            # TODO: Ensure that the variables group, type and file exist when
            # the length of chunks is less than 3.
            if len(chunks) == 3:
                group, type, file = chunks
            # TODO: Add test groups for AUX and then remove the following two lines
            if group == "aux":
                continue
            # Retrieve the internal name and code of the plugin.
            name, code = os.path.splitext(file)[0].split('@')
            # Load the plugin as a module.
            filename, pathname, desc = imp.find_module(
                os.path.splitext(os.path.basename(plugin_path))[0],
                [os.path.dirname(plugin_path)])
            plugin_module = imp.load_module(
                os.path.splitext(file)[0],
                filename,
                pathname,
                desc)
            # Try te retrieve the `attr` dictionary from the module and convert
            # it to json in order to save it into the database.
            attr = None
            try:
                attr = json.dumps(plugin_module.ATTR)
            except AttributeError:  # The plugin didn't define an attr dict.
                pass
            # Save the plugin into the database.
            self.db.session.merge(
                models.Plugin(
                    key=type + '@' + code,
                    group=group,
                    type=type,
                    title=name.title().replace('_', ' '),
                    name=name,
                    code=code,
                    file=file,
                    descrip=plugin_module.DESCRIPTION,
                    attr=attr
                )
            )
        self.db.session.commit()

    def DeriveTestGroupDict(self, obj):
        if obj:
            pdict = dict(obj.__dict__)
            pdict.pop("_sa_instance_state")
            return pdict

    def DeriveTestGroupDicts(self, obj_list):
        dict_list = []
        for obj in obj_list:
            dict_list.append(self.DeriveTestGroupDict(obj))
        return dict_list

    def GetTestGroup(self, code):
        group = self.db.session.query(models.TestGroup).get(code)
        return(self.DeriveTestGroupDict(group))

    def GetAllTestGroups(self):
        test_groups = self.db.session.query(models.TestGroup).order_by(models.TestGroup.priority.desc()).all()
<<<<<<< HEAD
        print(test_groups[-1])
        import pdb; pdb.set_trace()
=======
>>>>>>> 71ef9c87
        return(self.DeriveTestGroupDicts(test_groups))

    def GetAllGroups(self):
        groups = self.db.session.query(models.Plugin.group).distinct().all()
        groups = [i[0] for i in groups]
        return(groups)

    def GetAllTypes(self):
        plugin_types = self.db.session.query(models.Plugin.type).distinct().all()
        plugin_types = [i[0] for i in plugin_types]  # Necessary because of sqlalchemy
        return(plugin_types)

    def GetTypesForGroup(self, PluginGroup):
        plugin_types = self.db.session.query(models.Plugin.type).filter_by(group=PluginGroup).distinct().all()
        plugin_types = [i[0] for i in plugin_types]
        return(plugin_types)

    def DerivePluginDict(self, obj):
        if obj:
            pdict = dict(obj.__dict__)
            pdict.pop("_sa_instance_state")
            # REmove outputs array if present
            if "outputs" in pdict.keys():
                pdict.pop("outputs")
            pdict["min_time"] = None
            min_time = obj.min_time
            if min_time is not None:
                pdict["min_time"] = self.timer.get_time_as_str(min_time)
            return pdict

    def DerivePluginDicts(self, obj_list):
        plugin_dicts = []
        for obj in obj_list:
            plugin_dicts.append(self.DerivePluginDict(obj))
        return(plugin_dicts)

    def GenerateQueryUsingSession(self, criteria):
        query = self.db.session.query(models.Plugin).join(models.TestGroup)
        if criteria.get("type", None):
            if isinstance(criteria["type"], (str, unicode)):
                query = query.filter_by(type=criteria["type"])
            if isinstance(criteria["type"], list):
                query = query.filter(models.Plugin.type.in_(criteria["type"]))
        if criteria.get("group", None):
            if isinstance(criteria["group"], (str, unicode)):
                query = query.filter_by(group=criteria["group"])
            if isinstance(criteria["group"], list):
                query = query.filter(models.Plugin.group.in_(criteria["group"]))
        if criteria.get("code", None):
            if isinstance(criteria["code"], (str, unicode)):
                query = query.filter_by(code=criteria["code"])
            if isinstance(criteria["code"], list):
                query = query.filter(models.Plugin.code.in_(criteria["code"]))
        if criteria.get("name", None):
            if isinstance(criteria["name"], (str, unicode)):
                query = query.filter_by(name=criteria["name"])
            if isinstance(criteria["name"], list):
                query = query.filter(models.Plugin.name.in_(criteria["name"]))
        return query.order_by(models.TestGroup.priority.desc())

    def GetAll(self, Criteria={}):
        query = self.GenerateQueryUsingSession(Criteria)
        plugin_obj_list = query.all()
        print(plugin_obj_list[-1])
        return(self.DerivePluginDicts(plugin_obj_list))

    def GetPluginsByType(self, PluginType):
        return(self.GetAll({"type": PluginType}))

    def GetPluginsByGroup(self, PluginGroup):
        return(self.GetAll({"group": PluginGroup}))

    def GetPluginsByGroupType(self, PluginGroup, PluginType):
        return self.GetAll({"type": PluginType, "group": PluginGroup})

    def GetGroupsForPlugins(self, Plugins):
        groups = self.db.session.query(models.Plugin.group).filter(or_(models.Plugin.code.in_(Plugins), models.Plugin.name.in_(Plugins))).distinct().all()
        groups = [i[0] for i in groups]
        return(groups)<|MERGE_RESOLUTION|>--- conflicted
+++ resolved
@@ -165,11 +165,6 @@
 
     def GetAllTestGroups(self):
         test_groups = self.db.session.query(models.TestGroup).order_by(models.TestGroup.priority.desc()).all()
-<<<<<<< HEAD
-        print(test_groups[-1])
-        import pdb; pdb.set_trace()
-=======
->>>>>>> 71ef9c87
         return(self.DeriveTestGroupDicts(test_groups))
 
     def GetAllGroups(self):
