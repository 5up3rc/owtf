import os
import json

from sqlalchemy.exc import SQLAlchemyError

from framework.dependency_management.dependency_resolver import BaseComponent
from framework.dependency_management.interfaces import PluginOutputInterface
from framework.db.target_manager import target_required
from framework.lib.exceptions import InvalidParameterType
from framework.db import models
from framework.utils import FileOperations


class POutputDB(BaseComponent, PluginOutputInterface):

    COMPONENT_NAME = "plugin_output"

    def __init__(self):
        self.register_in_service_locator()
        self.config = self.get_component("config")
        self.plugin_handler = self.get_component("plugin_handler")
        self.reporter = self.get_component("reporter")
        self.target = self.get_component("target")
        self.db_config = self.get_component("db_config")
        self.timer = self.get_component("timer")
        self.db = self.get_component("db")

    def PluginOutputExists(self, plugin_key, target_id):
        count = self.db.session.query(models.PluginOutput).filter_by(target_id=target_id, plugin_key=plugin_key).count()
        return (count > 0)

    def PluginCountOutput(self):
        complete_count = self.db.session.query(models.PluginOutput).count()
        left_count = self.db.session.query(models.Work).count()
        left_count += self.get_component("worker_manager").get_busy_workers()
        results = {'complete_count': complete_count, 'left_count': left_count}
        return results

    def DeriveHTMLOutput(self, plugin_output):
        Content = ''
        for item in plugin_output:
            Content += getattr(self.reporter, item["type"])(**item["output"])
        return Content

    @target_required
    def DeriveOutputDict(self, obj, target_id=None):
        if target_id:
            self.target.SetTarget(target_id)
        if obj:
            pdict = dict(obj.__dict__)
            pdict.pop("_sa_instance_state", None)
            pdict.pop("date_time")
            # If output is present, json decode it
            if pdict.get("output", None):
                pdict["output"] = self.DeriveHTMLOutput(json.loads(pdict["output"]))
            pdict["start_time"] = obj.start_time.strftime(self.db_config.Get("DATE_TIME_FORMAT"))
            pdict["end_time"] = obj.end_time.strftime(self.db_config.Get("DATE_TIME_FORMAT"))
            pdict["run_time"] = self.timer.get_time_as_str(obj.run_time)
            return pdict

    @target_required
    def DeriveOutputDicts(self, obj_list, target_id=None):
        if target_id:
            self.target.SetTarget(target_id)
        dict_list = []
        for obj in obj_list:
            dict_list.append(self.DeriveOutputDict(obj, target_id=target_id))
        return dict_list

    def GenerateQueryUsingSession(self, filter_data, target_id, for_delete=False):
        query = self.db.session.query(models.PluginOutput).filter_by(target_id=target_id)
        if filter_data.get("target_id", None):
            query.filter_by(target_id=filter_data["target_id"])
        if filter_data.get("plugin_key", None):
            if isinstance(filter_data.get("plugin_key"), (str, unicode)):
                query = query.filter_by(plugin_key=filter_data["plugin_key"])
            if isinstance(filter_data.get("plugin_key"), list):
                query = query.filter(models.PluginOutput.plugin_key.in_(filter_data["plugin_key"]))
        if filter_data.get("plugin_type", None):
            if isinstance(filter_data.get("plugin_type"), (str, unicode)):
                query = query.filter_by(plugin_type=filter_data["plugin_type"])
            if isinstance(filter_data.get("plugin_type"), list):
                query = query.filter(models.PluginOutput.plugin_type.in_(filter_data["plugin_type"]))
        if filter_data.get("plugin_group", None):
            if isinstance(filter_data.get("plugin_group"), (str, unicode)):
                query = query.filter_by(plugin_group=filter_data["plugin_group"])
            if isinstance(filter_data.get("plugin_group"), list):
                query = query.filter(models.PluginOutput.plugin_group.in_(filter_data["plugin_group"]))
        if filter_data.get("plugin_code", None):
            if isinstance(filter_data.get("plugin_code"), (str, unicode)):
                query = query.filter_by(plugin_code=filter_data["plugin_code"])
            if isinstance(filter_data.get("plugin_code"), list):
                query = query.filter(models.PluginOutput.plugin_code.in_(filter_data["plugin_code"]))
        if filter_data.get("status", None):
            if isinstance(filter_data.get("status"), (str, unicode)):
                query = query.filter_by(status=filter_data["status"])
            if isinstance(filter_data.get("status"), list):
                query = query.filter(models.PluginOutput.status.in_(filter_data["status"]))
        try:
            if filter_data.get("user_rank", None):
                if isinstance(filter_data.get("user_rank"), (str, unicode)):
                    query = query.filter_by(user_rank=int(filter_data["user_rank"]))
                if isinstance(filter_data.get("user_rank"), list):
                    numbers_list = [int(x) for x in filter_data["user_rank"]]
                    query = query.filter(models.PluginOutput.user_rank.in_(numbers_list))
            if filter_data.get("owtf_rank", None):
                if isinstance(filter_data.get("owtf_rank"), (str, unicode)):
                    query = query.filter_by(owtf_rank=int(filter_data["owtf_rank"]))
                if isinstance(filter_data.get("owtf_rank"), list):
                    numbers_list = [int(x) for x in filter_data["owtf_rank"]]
                    query = query.filter(models.PluginOutput.owtf_rank.in_(numbers_list))
        except ValueError:
            raise InvalidParameterType("Integer has to be provided for integer fields")
        if not for_delete:
            query = query.order_by(models.PluginOutput.plugin_key.asc())
        return query

    @target_required
    def GetAll(self, filter_data=None, target_id=None):
        if not filter_data:
            filter_data = {}
        self.target.SetTarget(target_id)
        query = self.GenerateQueryUsingSession(filter_data, target_id)
        results = query.all()
        return self.DeriveOutputDicts(results, target_id=target_id)

    @target_required
    def GetUnique(self, target_id=None):
        """
        Returns a dict of some column names and their unique database
        Useful for advanced filter
        """
        unique_data = {
            "plugin_type": [i[0] for i in self.db.session.query(models.PluginOutput.plugin_type).filter_by(
                target_id=target_id).distinct().all()],
            "plugin_group": [i[0] for i in self.db.session.query(models.PluginOutput.plugin_group).filter_by(
                target_id=target_id).distinct().all()],
            "status": [i[0] for i in self.db.session.query(models.PluginOutput.status).filter_by(
                target_id=target_id).distinct().all()],
            "user_rank": [i[0] for i in self.db.session.query(models.PluginOutput.user_rank).filter_by(
                target_id=target_id).distinct().all()],
            "owtf_rank": [i[0] for i in self.db.session.query(models.PluginOutput.owtf_rank).filter_by(
                target_id=target_id).distinct().all()],
        }
        return unique_data

    @target_required
    def DeleteAll(self, filter_data, target_id=None):
        """
        Here keeping filter_data optional is very risky
        """
        # for_delete = True: empty dict will match all results
        query = self.GenerateQueryUsingSession(filter_data, target_id, for_delete=True)
        # Delete the folders created for these plugins
        for plugin in query.all():
            # First check if path exists in db
            if plugin.output_path:
                output_path = os.path.join(self.config.GetOutputDirForTargets(), plugin.output_path)
                if os.path.exists(output_path):
                    FileOperations.rm_tree(output_path)
        # When folders are removed delete the results from db
        results = query.delete()
        self.db.session.commit()

    @target_required
    def Update(self, plugin_group, plugin_type, plugin_code, patch_data, target_id=None):
        plugin_dict = {"plugin_group": plugin_group, "plugin_type": plugin_type, "plugin_code": plugin_code}
        query = self.GenerateQueryUsingSession(plugin_dict, target_id)
        obj = query.first()
        if obj:
            try:
                if patch_data.get("user_rank", None):
                    if isinstance(patch_data["user_rank"], list):
                        patch_data["user_rank"] = patch_data["user_rank"][0]
                    obj.user_rank = int(patch_data["user_rank"])
                if patch_data.get("user_notes", None):
                    if isinstance(patch_data["user_notes"], list):
                        patch_data["user_notes"] = patch_data["user_notes"][0]
                    obj.user_notes = patch_data["user_notes"]
                self.db.session.merge(obj)
                self.db.session.commit()
            except ValueError:
                raise InvalidParameterType("Integer has to be provided for integer fields")

    def PluginAlreadyRun(self, PluginInfo, target_id=None):
        plugin_output_count = self.db.session.query(models.PluginOutput).filter_by(
            target_id=target_id,
            plugin_code=PluginInfo["code"],
            plugin_type=PluginInfo["type"],
            plugin_group=PluginInfo["group"]).count()
        return plugin_output_count > 0  # This is nothing but a "None" returned

    @target_required
    def SavePluginOutput(self, plugin, output, target_id=None):
        """Save into the database the command output of the plugin `plugin."""
        self.db.session.merge(models.PluginOutput(
            plugin_key=plugin["key"],
            plugin_code=plugin["code"],
            plugin_group=plugin["group"],
            plugin_type=plugin["type"],
            output=json.dumps(output),
            start_time=plugin["start"],
            end_time=plugin["end"],
            status=plugin["status"],
            target_id=target_id,
            # Save path only if path exists i.e if some files were to be stored it will be there
            output_path=(plugin["output_path"] if os.path.exists(
                self.plugin_handler.GetPluginOutputDir(plugin)) else None),
            owtf_rank=plugin['owtf_rank'])
        )
        try:
            self.db.session.commit()
        except SQLAlchemyError as e:
            self.db.session.rollback()
            raise e

    @target_required
    def SavePartialPluginOutput(self, plugin, output, message, target_id=None):
        self.db.session.merge(models.PluginOutput(
            plugin_key=plugin["key"],
            plugin_code=plugin["code"],
            plugin_group=plugin["group"],
            plugin_type=plugin["type"],
            output=json.dumps(output),
            error=message,
            start_time=plugin["start"],
            end_time=plugin["end"],
            status=plugin["status"],
            target_id=target_id,
            # Save path only if path exists i.e if some files were to be stored it will be there
            output_path=(plugin["output_path"] if os.path.exists(
                self.plugin_handler.GetPluginOutputDir(plugin)) else None),
            owtf_rank=plugin['owtf_rank'])
        )
<<<<<<< HEAD
        self.db.session.commit()

    def GetSeverityFrequency(self):
        severity_frequency = [
            {"id": 0, "label": "Passing", "value": 0},
            {"id": 1, "label": "Info", "value": 0},
            {"id": 2, "label": "Low", "value": 0},
            {"id": 3, "label": "Medium", "value": 0},
            {"id": 4, "label": "High", "value": 0},
            {"id": 5, "label": "Critical", "value": 0},
        ]
        plugin_objs = self.db.session.query(models.PluginOutput).all()

        for plugin_obj in plugin_objs:
            if plugin_obj.user_rank != -1:
                severity_frequency[plugin_obj.user_rank]["value"] += 1
            else:
                if plugin_obj.owtf_rank != -1:
                    # Removing the not ranked plugins
                    severity_frequency[plugin_obj.owtf_rank]["value"] += 1

        return {"data": severity_frequency[::-1]}
=======
        try:
            self.db.session.commit()
        except SQLAlchemyError as e:
            self.db.session.rollback()
            raise e
>>>>>>> 0243ab14
<|MERGE_RESOLUTION|>--- conflicted
+++ resolved
@@ -232,8 +232,11 @@
                 self.plugin_handler.GetPluginOutputDir(plugin)) else None),
             owtf_rank=plugin['owtf_rank'])
         )
-<<<<<<< HEAD
-        self.db.session.commit()
+        try:
+            self.db.session.commit()
+        except SQLAlchemyError as e:
+            self.db.session.rollback()
+            raise e
 
     def GetSeverityFrequency(self):
         severity_frequency = [
@@ -254,11 +257,4 @@
                     # Removing the not ranked plugins
                     severity_frequency[plugin_obj.owtf_rank]["value"] += 1
 
-        return {"data": severity_frequency[::-1]}
-=======
-        try:
-            self.db.session.commit()
-        except SQLAlchemyError as e:
-            self.db.session.rollback()
-            raise e
->>>>>>> 0243ab14
+        return {"data": severity_frequency[::-1]}