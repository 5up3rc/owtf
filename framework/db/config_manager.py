--- conflicted
+++ resolved
@@ -6,7 +6,6 @@
 import ConfigParser
 
 
-<<<<<<< HEAD
 class ConfigDB(BaseComponent, DBConfigInterface):
 
     COMPONENT_NAME = "db_config"
@@ -15,14 +14,7 @@
         self.register_in_service_locator()
         self.config = self.get_component("config")
         self.db = self.get_component("db")
-        self.ConfigDBSession = self.db.CreateScopedSession(self.config.FrameworkConfigGetDBPath("CONFIG_DB_PATH"), models.GeneralBase)
         self.LoadConfigDBFromFile(self.config.FrameworkConfigGet('DEFAULT_GENERAL_PROFILE'))
-=======
-class ConfigDB(object):
-    def __init__(self, Core):
-        self.Core = Core
-        self.LoadConfigDBFromFile(self.Core.Config.FrameworkConfigGet('DEFAULT_GENERAL_PROFILE'))
->>>>>>> 297e0f0d
 
     def IsConvertable(self, value, conv):
         try:
@@ -38,18 +30,18 @@
         config_parser.read(file_path)
         for section in config_parser.sections():
             for key, value in config_parser.items(section):
-                old_config_obj = self.Core.DB.session.query(models.ConfigSetting).get(key)
+                old_config_obj = self.db.session.query(models.ConfigSetting).get(key)
                 if not old_config_obj or not old_config_obj.dirty:
                     if not key.endswith("_DESCRIP"):  # _DESCRIP are help values
                         config_obj = models.ConfigSetting(key=key, value=value, section=section)
                         # If _DESCRIP at the end, then use it as help text
                         if config_parser.has_option(section, key + "_DESCRIP"):
                             config_obj.descrip = config_parser.get(section, key + "_DESCRIP")
-                        self.Core.DB.session.merge(config_obj)
-        self.Core.DB.session.commit()
+                        self.db.session.merge(config_obj)
+        self.db.session.commit()
 
     def Get(self, Key):
-        obj = self.Core.DB.session.query(models.ConfigSetting).get(Key)
+        obj = self.db.session.query(models.ConfigSetting).get(Key)
         if obj:
             return(self.config.MultipleReplace(obj.value, self.config.GetReplacementDict()))
         else:
@@ -71,7 +63,7 @@
         return config_dict_list
 
     def GenerateQueryUsingSession(self, criteria):
-        query = self.Core.DB.session.query(models.ConfigSetting)
+        query = self.db.session.query(models.ConfigSetting)
         if criteria.get("key", None):
             if isinstance(criteria["key"], (str, unicode)):
                 query = query.filter_by(key=criteria["key"])
@@ -95,32 +87,32 @@
         return self.DeriveConfigDicts(query.all())
 
     def GetAllTools(self):
-        results = self.Core.DB.session.query(models.ConfigSetting).filter(
+        results = self.db.session.query(models.ConfigSetting).filter(
             models.ConfigSetting.key.like("%TOOL_%")).all()
         config_dicts = self.DeriveConfigDicts(results)
         for config_dict in config_dicts:
-            config_dict["value"] = self.Core.Config.MultipleReplace(
-                config_dict["value"], self.Core.Config.GetReplacementDict())
+            config_dict["value"] = self.config.MultipleReplace(
+                config_dict["value"], self.config.GetReplacementDict())
         return(config_dicts)
 
     def GetSections(self):
-        sections = self.Core.DB.session.query(models.ConfigSetting.section).distinct().all()
+        sections = self.db.session.query(models.ConfigSetting.section).distinct().all()
         sections = [i[0] for i in sections]
         return sections
 
     def Update(self, key, value):
-        config_obj = self.Core.DB.session.query(models.ConfigSetting).get(key)
+        config_obj = self.db.session.query(models.ConfigSetting).get(key)
         if config_obj:
             config_obj.value = value
             config_obj.dirty = True
-            self.Core.DB.session.merge(config_obj)
-            self.Core.DB.session.commit()
+            self.db.session.merge(config_obj)
+            self.db.session.commit()
         else:
             raise InvalidConfigurationReference("No setting exists with key: " + str(key))
 
     def GetReplacementDict(self):
         config_dict = {}
-        config_list = self.Core.DB.session.query(models.ConfigSetting.key, models.ConfigSetting.value).all()
+        config_list = self.db.session.query(models.ConfigSetting.key, models.ConfigSetting.value).all()
         for key, value in config_list:  # Need a dict
             config_dict[key] = value
         return config_dict
