#!/usr/bin/env python
"""

owtf is an OWASP+PTES-focused try to unite great tools and facilitate pen testing
Copyright (c) 2011, Abraham Aranguren <name.surname@gmail.com> Twitter: @7a_ http://7-a.org
All rights reserved.

Redistribution and use in source and binary forms, with or without
modification, are permitted provided that the following conditions are met:
    * Redistributions of source code must retain the above copyright
      notice, this list of conditions and the following disclaimer.
    * Redistributions in binary form must reproduce the above copyright
      notice, this list of conditions and the following disclaimer in the
      documentation and/or other materials provided with the distribution.
    * Neither the name of the copyright owner nor the
      names of its contributors may be used to endorse or promote products
      derived from this software without specific prior written permission.

THIS SOFTWARE IS PROVIDED BY THE COPYRIGHT HOLDERS AND CONTRIBUTORS "AS IS" AND
ANY EXPRESS OR IMPLIED WARRANTIES, INCLUDING, BUT NOT LIMITED TO, THE IMPLIED
WARRANTIES OF MERCHANTABILITY AND FITNESS FOR A PARTICULAR PURPOSE ARE
DISCLAIMED. IN NO EVENT SHALL THE COPYRIGHT OWNER OR CONTRIBUTORS BE LIABLE FOR
ANY DIRECT, INDIRECT, INCIDENTAL, SPECIAL, EXEMPLARY, OR CONSEQUENTIAL DAMAGES
(INCLUDING, BUT NOT LIMITED TO, PROCUREMENT OF SUBSTITUTE GOODS OR SERVICES;
LOSS OF USE, DATA, OR PROFITS; OR BUSINESS INTERRUPTION) HOWEVER CAUSED AND ON
ANY THEORY OF LIABILITY, WHETHER IN CONTRACT, STRICT LIABILITY, OR TORT
(INCLUDING NEGLIGENCE OR OTHERWISE) ARISING IN ANY WAY OUT OF THE USE OF THIS
SOFTWARE, EVEN IF ADVISED OF THE POSSIBILITY OF SUCH DAMAGE.

The DB stores HTTP transactions, unique URLs and more.

"""

import os
import re
import json
import base64
import logging

from sqlalchemy import desc, asc
from collections import defaultdict
<<<<<<< HEAD
from framework.dependency_management.dependency_resolver import BaseComponent
from framework.dependency_management.interfaces import TransactionInterface

=======
from framework.db.target_manager import target_required
>>>>>>> 297e0f0d
from framework.lib.exceptions import InvalidTransactionReference, \
                                     InvalidParameterType
from framework.http import transaction
from framework.db import models


# The regex find differs for these types :P
REGEX_TYPES = ['HEADERS', 'BODY']


<<<<<<< HEAD
class TransactionManager(BaseComponent, TransactionInterface):

    COMPONENT_NAME = "transaction"

    def __init__(self):
        self.register_in_service_locator()
        self.config = self.get_component("config")
        self.target = self.get_component("target")
        self.url_manager = self.get_component("url_manager")
        self.zest = self.get_component("zest")
=======
class TransactionManager(object):
    def __init__(self, core):
        # Need access to reporter for pretty html trasaction log.
        self.Core = core
>>>>>>> 297e0f0d
        self.regexs = defaultdict(list)
        for regex_type in REGEX_TYPES:
            self.regexs[regex_type] = {}
        self.CompileRegexs()

<<<<<<< HEAD
    def NumTransactions(self, Scope = True, target_id = None):  # Return num transactions in scope by default
        Session = self.target.GetTransactionDBSession(target_id)
        session = Session()
        count = session.query(models.Transaction).filter_by(scope = Scope).count()
        session.close()
=======
    @target_required
    def NumTransactions(self, scope=True, target_id=None):
        """Return num transactions in scope by default."""
        count = self.Core.DB.session.query(models.Transaction).filter_by(
            scope=scope,
            target_id=target_id).count()
>>>>>>> 297e0f0d
        return(count)

    def IsTransactionAlreadyAdded(self, criteria, target_id=None):
        return(len(self.GetAll(criteria, target_id=target_id)) > 0)

    def GenerateQueryUsingSession(self, criteria, target_id, for_stats=False):
        query = self.Core.DB.session.query(models.Transaction).filter_by(
            target_id=target_id)
        # If transaction search is being done
        if criteria.get('search', None):
            if criteria.get('url', None):
                if isinstance(criteria.get('url'), list):
                    criteria['url'] = criteria['url'][0]
                query = query.filter(models.Transaction.url.like(
                    '%' + criteria['url'] + '%'))
            if criteria.get('method', None):
                if isinstance(criteria.get('method'), list):
                    criteria['method'] = criteria['method'][0]
                query = query.filter(models.Transaction.method.like(
                    '%' + criteria.get('method') + '%'))
            if criteria.get('data', None):
                if isinstance(criteria.get('data'), list):
                    criteria['data'] = criteria['data'][0]
                query = query.filter(models.Transaction.data.like(
                    '%' + criteria.get('data') + '%'))
            if criteria.get('raw_request', None):
                if isinstance(criteria.get('raw_request'), list):
                    criteria['raw_request'] = criteria['raw_request'][0]
                query = query.filter(models.Transaction.raw_request.like(
                    '%' + criteria.get('raw_request') + '%'))
            if criteria.get('response_status', None):
                if isinstance(criteria.get('response_status'), list):
                    criteria['response_status'] = criteria['response_status'][0]
                query = query.filter(models.Transaction.response_status.like(
                    '%' + criteria.get('response_status') + '%'))
            if criteria.get('response_headers', None):
                if isinstance(criteria.get('response_headers'), list):
                    criteria['response_headers'] = criteria['response_headers'][0]
                query = query.filter(models.Transaction.response_headers.like(
                    '%' + criteria.get('response_headers') + '%'))
            if criteria.get('response_body', None):
                if isinstance(criteria.get('response_body'), list):
                    criteria['response_body'] = criteria['response_body'][0]
                query = query.filter(
                    models.Transaction.binary_response == False,
                    models.Transaction.response_body.like(
                        '%' + criteria.get('response_body') + '%'))
        else:  # If transaction filter is being done
            if criteria.get('url', None):
                if isinstance(criteria.get('url'), (str, unicode)):
                    query = query.filter_by(url=criteria['url'])
                if isinstance(criteria.get('url'), list):
                    query = query.filter(
                        models.Transaction.url.in_(criteria.get('url')))
            if criteria.get('method', None):
                if isinstance(criteria.get('method'), (str, unicode)):
                    query = query.filter_by(method=criteria['method'])
                if isinstance(criteria.get('method'), list):
                    query = query.filter(
                        models.Transaction.method.in_(criteria.get('method')))
            if criteria.get('data', None):
                if isinstance(criteria.get('data'), (str, unicode)):
                    query = query.filter_by(data=criteria['data'])
                if isinstance(criteria.get('data'), list):
                    query = query.filter(models.Transaction.data.in_(criteria.get('data')))
        # For the following section doesn't matter if filter/search because
        # it doesn't make sense to search in a boolean column :P
        if criteria.get('scope', None):
            if isinstance(criteria.get('scope'), list):
                criteria['scope'] = criteria['scope'][0]
<<<<<<< HEAD
            query = query.filter_by(scope = self.config.ConvertStrToBool(criteria['scope']))
        if criteria.get('binary_response', None):
            if isinstance(criteria.get('binary_response'), list):
                criteria['binary_response'] = criteria['binary_response'][0]
            query = query.filter_by(binary_response = self.config.ConvertStrToBool(criteria['binary_response']))
=======
            query = query.filter_by(scope=self.Core.Config.ConvertStrToBool(criteria['scope']))
        if criteria.get('binary_response', None):
            if isinstance(criteria.get('binary_response'), list):
                criteria['binary_response'] = criteria['binary_response'][0]
            query = query.filter_by(binary_response=self.Core.Config.ConvertStrToBool(criteria['binary_response']))
>>>>>>> 297e0f0d
        if not for_stats:  # query for stats shouldn't have limit and offset
            try:
                if criteria.get('offset', None):
                    if isinstance(criteria.get('offset'), list):
                        criteria['offset'] = int(criteria['offset'][0])
                    if criteria['offset'] >= 0:
                        query = query.offset(criteria['offset'])
                if criteria.get('limit', None):
                    if isinstance(criteria.get('limit'), list):
                        criteria['limit'] = int(criteria['limit'][0])
                    if criteria['limit'] >= 0:
                        query = query.limit(criteria['limit'])
                else:  # It is too dangerous without a limit argument
                    query.limit(10)  # Default limit value is 10
            except ValueError:
                raise InvalidParameterType(
                    "Invalid parameter type for transaction db")
        return(query)

<<<<<<< HEAD
    def GetFirst(self, Criteria, target_id = None): # Assemble only the first transaction that matches the criteria from DB
        Session = self.target.GetTransactionDBSession(target_id)
        session = Session()
        query = self.GenerateQueryUsingSession(session, Criteria)
        return(self.DeriveTransaction(query.first()))

    def GetAll(self, Criteria, target_id = None): # Assemble ALL transactions that match the criteria from DB
        Session = self.target.GetTransactionDBSession(target_id)
        session = Session()
        query = self.GenerateQueryUsingSession(session, Criteria)
=======
    @target_required
    def GetFirst(self, Criteria, target_id=None):
        """
        Assemble only the first transaction that matches the criteria from DB
        """
        query = self.GenerateQueryUsingSession(Criteria, target_id)
        return(self.DeriveTransaction(query.first()))

    @target_required
    def GetAll(self, Criteria, target_id=None):
        """
        Assemble ALL transactions that match the criteria from DB
        """
        query = self.GenerateQueryUsingSession(Criteria, target_id)
>>>>>>> 297e0f0d
        return(self.DeriveTransactions(query.all()))

    def DeriveTransaction(self, trans):
        if trans:
            owtf_transaction = transaction.HTTP_Transaction(None)
            response_body = trans.response_body
            if trans.binary_response:
                response_body = base64.b64decode(response_body)
            owtf_transaction.SetTransactionFromDB(
                trans.id,
                trans.url,
                trans.method,
                trans.response_status,
                str(trans.time),
                trans.time_human,
                trans.data,
                trans.raw_request,
                trans.response_headers,
                response_body)
            return owtf_transaction
        return (None)

    def DeriveTransactions(self, transactions):
        owtf_tlist = []
        for transaction in transactions:
            owtf_tlist.append(self.DeriveTransaction(transaction))
        return(owtf_tlist)

    def GetTransactionModel(self, transaction):
        try:
            response_body = unicode(transaction.GetRawResponseBody(), "utf-8")
            binary_response = False
        except UnicodeDecodeError:
            response_body = base64.b64encode(transaction.GetRawResponseBody())
            binary_response = True
        finally:
<<<<<<< HEAD
            return(models.Transaction( url = transaction.URL,
                                            scope = transaction.InScope(),
                                            method = transaction.Method,
                                            data = transaction.Data,
                                            time = float(transaction.Time),
                                            time_human = transaction.TimeHuman,
                                            raw_request = transaction.GetRawRequest(),
                                            response_status = transaction.GetStatus(),
                                            response_headers = transaction.GetResponseHeaders(),
                                            response_body = response_body,
                                            binary_response = binary_response,
                                            session_tokens = transaction.GetSessionTokens(),
                                            login = None,
                                            logout = None,
                                            grep_output = grep_output
                                          ))

    def LogTransaction(self, transaction, target_id = None):
        Session = self.target.GetTransactionDBSession(target_id)
        session = Session()
        urls_list = []
        # TODO: This shit will go crazy on non-ascii characters
        session.merge(self.GetTransactionModel(transaction))
        urls_list.append([transaction.URL, True, transaction.InScope()])
        session.commit()
        session.close()
        self.url_manager.ImportProcessedURLs(urls_list)

    def LogTransactions(self, transaction_list, target_id = None):
        Session = self.target.GetTransactionDBSession(target_id)
        session = Session()
=======
            transaction_model = models.Transaction(
                url=transaction.URL,
                scope=transaction.InScope(),
                method=transaction.Method,
                data=transaction.Data,
                time=float(transaction.Time),
                time_human=transaction.TimeHuman,
                raw_request=transaction.GetRawRequest(),
                response_status=transaction.GetStatus(),
                response_headers=transaction.GetResponseHeaders(),
                response_body=response_body,
                binary_response=binary_response,
                session_tokens=transaction.GetSessionTokens(),
                login=None,
                logout=None)
            return transaction_model

    @target_required
    def LogTransactions(self, transaction_list, target_id=None):
        """
        This function does the following things in order
        + Add all transactions to a session and commit
        + Add all the grepped results and commit
        + Add all urls to url db
        """
        # Create a usable session
        # Initiate urls_list for holding urls and transaction_model_list
        # for holding transaction models
>>>>>>> 297e0f0d
        urls_list = []
        transaction_model_list = []
        # Add transactions and commit so that we can have access to
        # transaction ids etc..
        for transaction in transaction_list:
            # TODO: This shit will go crazy on non-ascii characters
            transaction_model = self.GetTransactionModel(transaction)
            transaction_model.target_id = target_id
            transaction_model_list.append(transaction_model)
            self.Core.DB.session.add(transaction_model)
            urls_list.append([transaction.URL, True, transaction.InScope()])
<<<<<<< HEAD
        session.commit()
        trans_list = []
        if self.zest.IsRecording():  # append the transaction in the list if recording is set to on
            for model in model_list:
                trans_list.append((target_id, model.id))
            self.zest.addtoRecordedTrans(trans_list)
        session.close()
        self.url_manager.ImportProcessedURLs(urls_list, target_id)
=======
        self.Core.DB.session.commit()
        # Now since we have the ids ready, we can process the grep output and
        # add accordingly. So iterate over transactions and their models.
        for i in range(0, len(transaction_list)):
            # Get the transaction and transaction model from their lists
            owtf_transaction = transaction_list[i]
            transaction_model = transaction_model_list[i]
            # Check if grepping is valid for this transaction
            # For grepping to be valid
            # + Transaction must not have a binary response
            # + Transaction must be in scope
            if (not transaction_model.binary_response) and (transaction_model.scope):
                # Get the grep results
                grep_outputs = self.GrepTransaction(owtf_transaction)
                if grep_outputs:  # If valid grep results exist
                    # Iterate over regex_name and regex results
                    for regex_name, regex_results in grep_outputs.iteritems():
                        # Then iterate over the results to store each result in
                        # a seperate row, but also check to avoid duplicate
                        # entries as we have many-to-many relationship
                        # available for linking
                        for match in regex_results:
                            # Conver the match to json
                            match = json.dumps(match)
                            # Fetch if any existing entry
                            existing_grep_output = self.Core.DB.session.query(
                                models.GrepOutput).filter_by(
                                    target_id=target_id,
                                    name=regex_name,
                                    output=match).first()
                            if existing_grep_output:
                                existing_grep_output.transactions.append(
                                    transaction_model)
                                self.Core.DB.session.merge(existing_grep_output)
                            else:
                                self.Core.DB.session.add(models.GrepOutput(
                                    target_id=target_id,
                                    transactions=[transaction_model],
                                    name=regex_name,
                                    output=match))
        self.Core.DB.session.commit()
        zest_trans_list = []
        # Append the transaction in the list if recording is set to on
        if self.Core.zest.IsRecording():
            for model in transaction_model_list:
                zest_trans_list.append(model.id)
            self.Core.zest.addtoRecordedTrans(zest_trans_list)
        self.Core.DB.URL.ImportProcessedURLs(urls_list, target_id=target_id)
>>>>>>> 297e0f0d

    def LogTransactionsFromLogger(self, transactions_dict):
        # transaction_dict is a dictionary with target_id as key and list of owtf transactions
        for target_id, transaction_list in transactions_dict.items():
            if transaction_list:
<<<<<<< HEAD
                self.LogTransactions(transaction_list, target_id)

    def DeleteTransaction(self, transaction_id, target_id = None):
        Session = self.target.GetTransactionDBSession(target_id)
        session = Session()
        session.delete(session.query(models.Transaction).get(transaction_id))
        session.commit()
        session.close()

    def GetNumTransactionsInScope(self, target_id = None):
        return self.NumTransactions(target_id = target_id)

    def GetByID(self, ID, target_id = None):
        Session = self.target.GetTransactionDBSession(target_id)
        session = Session()
        model_obj = session.query(models.Transaction).get(ID)
        session.close()
        if model_obj:
            return(self.DeriveTransaction(model_obj))
        return(model_obj) # None returned if no such transaction

    def GetByIDs(self, id_list, target_id = None):
        Session = self.target.GetTransactionDBSession(target_id)
        session = Session()
=======
                self.LogTransactions(transaction_list, target_id=target_id)

    @target_required
    def DeleteTransaction(self, transaction_id, target_id=None):
        self.Core.DB.session.query(models.Transaction).filter_by(
            target_id=target_id,
            id=transaction_id).delete()
        self.Core.DB.session.commit()

    @target_required
    def GetNumTransactionsInScope(self, target_id=None):
        return self.NumTransactions(target_id=target_id)

    def GetByID(self, ID):
        model_obj = None
        try:
            ID = int(ID)
            model_obj = self.Core.DB.session.query(models.Transaction).get(ID)
        except ValueError:
            pass
        finally:
            return(model_obj)  # None returned if no such transaction.

    def GetByIDs(self, id_list):
>>>>>>> 297e0f0d
        model_objs = []
        for ID in id_list:
            model_obj = self.GetByID(ID)
            if model_obj:
                model_objs.append(model_obj)
        return(self.DeriveTransactions(model_objs))

<<<<<<< HEAD
    def GetTopTransactionsBySpeed(self, Order = "Desc", Num = 10):
        Session = self.target.GetTransactionDBSession()
        session = Session()
=======
    @target_required
    def GetTopTransactionsBySpeed(self, Order="Desc", Num=10, target_id=None):
>>>>>>> 297e0f0d
        if Order == "Desc":
            results = self.Core.DB.session.query(models.Transaction).filter_by(
                target_id=target_id).order_by(desc(models.Transaction.time)).limit(Num)
        else:
            results = self.Core.DB.session.query(models.Transaction).filter_by(
                target_id=target_id).order_by(asc(models.Transaction.time)).limit(Num)
        return (self.DeriveTransactions(results))

    def CompileHeaderRegex(self, header_list):
        return (re.compile('(' + '|'.join(header_list) + '): ([^\r]*)', re.IGNORECASE))

    def CompileResponseRegex(self, regexp):
        return (re.compile(regexp, re.IGNORECASE | re.DOTALL))

    def CompileRegexs(self):
<<<<<<< HEAD
        for key in self.config.GetFrameworkConfigDict().keys():
            key = key[3:-3] # Remove "@@@"
=======
        for key in self.Core.Config.GetFrameworkConfigDict().keys():
            key = key[3:-3]  # Remove "@@@"
>>>>>>> 297e0f0d
            if key.startswith('HEADERS'):
                header_list = self.config.GetHeaderList(key)
                self.regexs['HEADERS'][key] = self.CompileHeaderRegex(header_list)
            elif key.startswith('RESPONSE'):
                RegexpName, GrepRegexp, PythonRegexp = self.config.FrameworkConfigGet(key).split('_____')
                self.regexs['BODY'][key] = self.CompileResponseRegex(PythonRegexp)

    def GrepTransaction(self, owtf_transaction):
        grep_output = {}
        for regex_name, regex in self.regexs['HEADERS'].items():
            grep_output.update(
                self.GrepResponseHeaders(regex_name, regex, owtf_transaction))
        for regex_name, regex in self.regexs['BODY'].items():
            grep_output.update(
                self.GrepResponseBody(regex_name, regex, owtf_transaction))
        return (grep_output)

    def GrepResponseBody(self, regex_name, regex, owtf_transaction):
        return (self.Grep(regex_name, regex, owtf_transaction.GetRawResponseBody()))

    def GrepResponseHeaders(self, regex_name, regex, owtf_transaction):
        return (self.Grep(regex_name, regex, owtf_transaction.GetResponseHeaders()))

    def Grep(self, regex_name, regex, data):
        results = regex.findall(data)
        output = {}
        if results:
            output.update({regex_name: results})
<<<<<<< HEAD
        return(output)

    def SearchByRegexName(self, regex_name, target = None):
        Session = self.target.GetTransactionDBSession(target)
        session = Session()
        transaction_models = session.query(models.Transaction).filter(models.Transaction.grep_output.like("%"+regex_name+"%")).all()
        num_transactions_in_scope = session.query(models.Transaction).filter_by(scope = True).count()
        session.close()
        return([regex_name, self.DeriveTransactions(transaction_models), num_transactions_in_scope])

    def SearchByRegexNames(self, name_list, target = None):
        Session = self.target.GetTransactionDBSession(target)
        session = Session()
        results = []
        for regex_name in name_list:
            transaction_models = session.query(models.Transaction).filter(models.Transaction.grep_output.like("%"+regex_name+"%")).all()
            num_transactions_in_scope = session.query(models.Transaction).filter_by(scope = True).count()
            results.append([regex_name, self.DeriveTransactions(transaction_models), num_transactions_in_scope])
        session.close()
        return(results)

#-------------------------------------------------- API Methods --------------------------------------------------
    def DeriveTransactionDict(self, tdb_obj, include_raw_data = False):
        tdict = dict(tdb_obj.__dict__)  # Create a new copy so no accidental changes
=======
        return (output)

    @target_required
    def SearchByRegexName(self, regex_name, stats=False, target_id=None):
        """
        Allows searching of the grep_outputs table using a regex name
        What this function returns :
        + regex_name
        + grep_outputs - list of unique matches
        + transaction_ids - list of one transaction id per unique match
        + match_percent
        """
        # Get the grep outputs and only unique values
        grep_outputs = self.Core.DB.session.query(
            models.GrepOutput.output).filter_by(
                name=regex_name,
                target_id=target_id).group_by(models.GrepOutput.output).all()
        grep_outputs = [i[0] for i in grep_outputs]
        # Get one transaction per match
        transaction_ids = []
        for grep_output in grep_outputs:
            transaction_ids.append(self.Core.DB.session.query(models.Transaction.id).join(
                models.Transaction.grep_outputs).filter(
                    models.GrepOutput.output == grep_output,
                    models.GrepOutput.target_id == target_id).limit(1).all()[0][0])
        # Calculate stats if needed
        if stats:
            # Calculate the total number of matches
            num_matched_transactions = self.Core.DB.session.query(models.Transaction).join(
                models.Transaction.grep_outputs).filter(
                    models.GrepOutput.name == regex_name,
                    models.GrepOutput.target_id == target_id).group_by(
                        models.Transaction).count()
            # Calculate total number of transactions in scope
            num_transactions_in_scope = self.Core.DB.session.query(models.Transaction).filter_by(
                scope=True,
                target_id=target_id).count()
            # Calculate matched percentage
            if int(num_transactions_in_scope):
                match_percent = int(
                    (num_matched_transactions / float(num_transactions_in_scope)) * 100)
            else:
                match_percent = 0
        else:
            match_percent = None
        return ([
            regex_name,
            [json.loads(i) for i in grep_outputs],
            transaction_ids,
            match_percent])

    @target_required
    def SearchByRegexNames(self, name_list, stats=False, target_id=None):
        """
        Allows searching of the grep_outputs table using a regex name
        What this function returns is a list of list containing
        + regex_name
        + grep_outputs - list of unique matches
        + transaction_ids - list of one transaction id per unique match
        + match_percent
        """
        results = [
            self.SearchByRegexName(regex_name, stats=stats, target_id=target_id)
            for regex_name in name_list]
        return (results)

# ----------------------------- API Methods -----------------------------
    def DeriveTransactionDict(self, tdb_obj, include_raw_data=False):
        # Create a new copy so no accidental changes
        tdict = dict(tdb_obj.__dict__)
>>>>>>> 297e0f0d
        tdict.pop("_sa_instance_state")
        if not include_raw_data:
            tdict.pop("raw_request", None)
            tdict.pop("response_headers", None)
            tdict.pop("response_body", None)
        else:
            if tdict["binary_response"]:
                tdict["response_body"] = base64.b64encode(str(tdict["response_body"]))
        return tdict

    def DeriveTransactionDicts(self, tdb_obj_list, include_raw_data=False):
        return [
            self.DeriveTransactionDict(tdb_obj, include_raw_data)
            for tdb_obj in tdb_obj_list]

<<<<<<< HEAD
    def SearchAll(self, Criteria, target_id=None, include_raw_data=False):
        Session = self.target.GetTransactionDBSession(target_id)
        session = Session()
=======
    @target_required
    def SearchAll(self, Criteria, target_id=None, include_raw_data=True):
>>>>>>> 297e0f0d
        # Three things needed
        # + Total number of transactions
        # + Filtered transaaction dicts
        # + Filtered number of transactions
        total = self.Core.DB.session.query(
            models.Transaction).filter_by(target_id=target_id).count()
        filtered_transaction_objs = self.GenerateQueryUsingSession(
            Criteria,
            target_id).all()
        filtered_number = self.GenerateQueryUsingSession(
            Criteria,
            target_id,
            for_stats=True).count()
        return ({
            "records_total": total,
            "records_filtered": filtered_number,
            "data": self.DeriveTransactionDicts(
                filtered_transaction_objs,
                include_raw_data)})

<<<<<<< HEAD
    def GetAllAsDicts(self, Criteria, target_id = None, include_raw_data = False): # Assemble ALL transactions that match the criteria from DB
        Session = self.target.GetTransactionDBSession(target_id)
        session = Session()
        query = self.GenerateQueryUsingSession(session, Criteria)
=======
    @target_required
    def GetAllAsDicts(self, Criteria, target_id=None, include_raw_data=False):
        # Assemble ALL transactions that match the criteria from DB.
        query = self.GenerateQueryUsingSession(Criteria, target_id)
>>>>>>> 297e0f0d
        transaction_objs = query.all()
        return(self.DeriveTransactionDicts(transaction_objs, include_raw_data))

<<<<<<< HEAD
    def GetByIDAsDict(self, trans_id, target_id = None):
        Session = self.target.GetTransactionDBSession(target_id)
        session = Session()
        transaction_obj = session.query(models.Transaction).get(trans_id)
        session.close()
        if not transaction_obj:
            raise InvalidTransactionReference("No transaction with " + str(trans_id) + " exists for target with id " + str(target_id) if target_id else self.target.GetTargetID())
        return self.DeriveTransactionDict(transaction_obj, include_raw_data = True)
=======
    @target_required
    def GetByIDAsDict(self, trans_id, target_id=None):
        transaction_obj = self.Core.DB.session.query(
            models.Transaction).filter_by(
                target_id=target_id,
                id=trans_id).first()
        if not transaction_obj:
            raise InvalidTransactionReference(
                "No transaction with " + str(trans_id) + " exists")
        return self.DeriveTransactionDict(transaction_obj, include_raw_data=True)
>>>>>>> 297e0f0d

    @target_required
    def GetSessionData(self, target_id=None):
        """
        * This will return the data from the `session_tokens` column in the form of a list,
          having no `null` values
        * A sample data: [{"attributes": {"Path": "/", "HttpOnly": true}, "name": "ASP.NET_SessionId", "value": "jx0ydsvwqtfgqcufazwigiih"},
                          {"attributes": {"Path": "/"}, "name": "amSessionId", "value": "618174515"}]
        """
<<<<<<< HEAD
        Session = self.target.GetTransactionDBSession(target_id)
        session = Session()
        session_data = session.query(models.Transaction.session_tokens).all()
        session.close()
        results = []
        for i in session_data:
            if i[0]:
                results.append(json.loads(i[0]))
        return(results)

    def GetSessionURLs(self, target_id):
        """
        This returns the data in the form of [(url1), (url2), etc]
        """
        Session = self.target.GetTransactionDBSession(target_id)
        session = Session()
        session_urls = session.query(models.Transaction.url).filter(group_by(models.Transaction.session_tokens)).getall()
        session.close()
        return session_urls

'''
    def AddLoginLogoutIndicator(self, target_id=None, trans_id):
        """ This adds a login/logout indicator to a specific transaction_id. """
        Session = self.target.GetTransactionDBSession(target_id)
        session = Session()
        session.query(models.Transaction).get(trans_id).update({"login_logout": })
        session.close()
'''
=======
        session_data = self.Core.DB.session.query(
            models.Transaction.session_tokens).filter_by(
                target_id=target_id).all()
        results = [json.loads(el[0]) for el in session_data if el and el[0]]
        return (results)

    @target_required
    def GetSessionURLs(self, target_id=None):
        """
        This returns the data in the form of [(url1), (url2), etc]
        """
        session_urls = self.Core.DB.session.query(models.Transaction.url).filter(
            models.Transaction.target_id == target_id,
            group_by(models.Transaction.session_tokens)).getall()
        return session_urls
>>>>>>> 297e0f0d
<|MERGE_RESOLUTION|>--- conflicted
+++ resolved
@@ -39,13 +39,10 @@
 
 from sqlalchemy import desc, asc
 from collections import defaultdict
-<<<<<<< HEAD
 from framework.dependency_management.dependency_resolver import BaseComponent
 from framework.dependency_management.interfaces import TransactionInterface
 
-=======
 from framework.db.target_manager import target_required
->>>>>>> 297e0f0d
 from framework.lib.exceptions import InvalidTransactionReference, \
                                      InvalidParameterType
 from framework.http import transaction
@@ -56,7 +53,6 @@
 REGEX_TYPES = ['HEADERS', 'BODY']
 
 
-<<<<<<< HEAD
 class TransactionManager(BaseComponent, TransactionInterface):
 
     COMPONENT_NAME = "transaction"
@@ -64,41 +60,28 @@
     def __init__(self):
         self.register_in_service_locator()
         self.config = self.get_component("config")
+        self.db = self.get_component("db")
         self.target = self.get_component("target")
         self.url_manager = self.get_component("url_manager")
         self.zest = self.get_component("zest")
-=======
-class TransactionManager(object):
-    def __init__(self, core):
-        # Need access to reporter for pretty html trasaction log.
-        self.Core = core
->>>>>>> 297e0f0d
         self.regexs = defaultdict(list)
         for regex_type in REGEX_TYPES:
             self.regexs[regex_type] = {}
         self.CompileRegexs()
 
-<<<<<<< HEAD
-    def NumTransactions(self, Scope = True, target_id = None):  # Return num transactions in scope by default
-        Session = self.target.GetTransactionDBSession(target_id)
-        session = Session()
-        count = session.query(models.Transaction).filter_by(scope = Scope).count()
-        session.close()
-=======
     @target_required
     def NumTransactions(self, scope=True, target_id=None):
         """Return num transactions in scope by default."""
-        count = self.Core.DB.session.query(models.Transaction).filter_by(
+        count = self.db.session.query(models.Transaction).filter_by(
             scope=scope,
             target_id=target_id).count()
->>>>>>> 297e0f0d
         return(count)
 
     def IsTransactionAlreadyAdded(self, criteria, target_id=None):
         return(len(self.GetAll(criteria, target_id=target_id)) > 0)
 
     def GenerateQueryUsingSession(self, criteria, target_id, for_stats=False):
-        query = self.Core.DB.session.query(models.Transaction).filter_by(
+        query = self.db.session.query(models.Transaction).filter_by(
             target_id=target_id)
         # If transaction search is being done
         if criteria.get('search', None):
@@ -162,19 +145,11 @@
         if criteria.get('scope', None):
             if isinstance(criteria.get('scope'), list):
                 criteria['scope'] = criteria['scope'][0]
-<<<<<<< HEAD
-            query = query.filter_by(scope = self.config.ConvertStrToBool(criteria['scope']))
+            query = query.filter_by(scope=self.config.ConvertStrToBool(criteria['scope']))
         if criteria.get('binary_response', None):
             if isinstance(criteria.get('binary_response'), list):
                 criteria['binary_response'] = criteria['binary_response'][0]
-            query = query.filter_by(binary_response = self.config.ConvertStrToBool(criteria['binary_response']))
-=======
-            query = query.filter_by(scope=self.Core.Config.ConvertStrToBool(criteria['scope']))
-        if criteria.get('binary_response', None):
-            if isinstance(criteria.get('binary_response'), list):
-                criteria['binary_response'] = criteria['binary_response'][0]
-            query = query.filter_by(binary_response=self.Core.Config.ConvertStrToBool(criteria['binary_response']))
->>>>>>> 297e0f0d
+            query = query.filter_by(binary_response=self.config.ConvertStrToBool(criteria['binary_response']))
         if not for_stats:  # query for stats shouldn't have limit and offset
             try:
                 if criteria.get('offset', None):
@@ -194,18 +169,6 @@
                     "Invalid parameter type for transaction db")
         return(query)
 
-<<<<<<< HEAD
-    def GetFirst(self, Criteria, target_id = None): # Assemble only the first transaction that matches the criteria from DB
-        Session = self.target.GetTransactionDBSession(target_id)
-        session = Session()
-        query = self.GenerateQueryUsingSession(session, Criteria)
-        return(self.DeriveTransaction(query.first()))
-
-    def GetAll(self, Criteria, target_id = None): # Assemble ALL transactions that match the criteria from DB
-        Session = self.target.GetTransactionDBSession(target_id)
-        session = Session()
-        query = self.GenerateQueryUsingSession(session, Criteria)
-=======
     @target_required
     def GetFirst(self, Criteria, target_id=None):
         """
@@ -220,7 +183,6 @@
         Assemble ALL transactions that match the criteria from DB
         """
         query = self.GenerateQueryUsingSession(Criteria, target_id)
->>>>>>> 297e0f0d
         return(self.DeriveTransactions(query.all()))
 
     def DeriveTransaction(self, trans):
@@ -257,39 +219,6 @@
             response_body = base64.b64encode(transaction.GetRawResponseBody())
             binary_response = True
         finally:
-<<<<<<< HEAD
-            return(models.Transaction( url = transaction.URL,
-                                            scope = transaction.InScope(),
-                                            method = transaction.Method,
-                                            data = transaction.Data,
-                                            time = float(transaction.Time),
-                                            time_human = transaction.TimeHuman,
-                                            raw_request = transaction.GetRawRequest(),
-                                            response_status = transaction.GetStatus(),
-                                            response_headers = transaction.GetResponseHeaders(),
-                                            response_body = response_body,
-                                            binary_response = binary_response,
-                                            session_tokens = transaction.GetSessionTokens(),
-                                            login = None,
-                                            logout = None,
-                                            grep_output = grep_output
-                                          ))
-
-    def LogTransaction(self, transaction, target_id = None):
-        Session = self.target.GetTransactionDBSession(target_id)
-        session = Session()
-        urls_list = []
-        # TODO: This shit will go crazy on non-ascii characters
-        session.merge(self.GetTransactionModel(transaction))
-        urls_list.append([transaction.URL, True, transaction.InScope()])
-        session.commit()
-        session.close()
-        self.url_manager.ImportProcessedURLs(urls_list)
-
-    def LogTransactions(self, transaction_list, target_id = None):
-        Session = self.target.GetTransactionDBSession(target_id)
-        session = Session()
-=======
             transaction_model = models.Transaction(
                 url=transaction.URL,
                 scope=transaction.InScope(),
@@ -318,7 +247,6 @@
         # Create a usable session
         # Initiate urls_list for holding urls and transaction_model_list
         # for holding transaction models
->>>>>>> 297e0f0d
         urls_list = []
         transaction_model_list = []
         # Add transactions and commit so that we can have access to
@@ -328,19 +256,9 @@
             transaction_model = self.GetTransactionModel(transaction)
             transaction_model.target_id = target_id
             transaction_model_list.append(transaction_model)
-            self.Core.DB.session.add(transaction_model)
+            self.db.session.add(transaction_model)
             urls_list.append([transaction.URL, True, transaction.InScope()])
-<<<<<<< HEAD
-        session.commit()
-        trans_list = []
-        if self.zest.IsRecording():  # append the transaction in the list if recording is set to on
-            for model in model_list:
-                trans_list.append((target_id, model.id))
-            self.zest.addtoRecordedTrans(trans_list)
-        session.close()
-        self.url_manager.ImportProcessedURLs(urls_list, target_id)
-=======
-        self.Core.DB.session.commit()
+        self.db.session.commit()
         # Now since we have the ids ready, we can process the grep output and
         # add accordingly. So iterate over transactions and their models.
         for i in range(0, len(transaction_list)):
@@ -365,7 +283,7 @@
                             # Conver the match to json
                             match = json.dumps(match)
                             # Fetch if any existing entry
-                            existing_grep_output = self.Core.DB.session.query(
+                            existing_grep_output = self.db.session.query(
                                 models.GrepOutput).filter_by(
                                     target_id=target_id,
                                     name=regex_name,
@@ -373,14 +291,14 @@
                             if existing_grep_output:
                                 existing_grep_output.transactions.append(
                                     transaction_model)
-                                self.Core.DB.session.merge(existing_grep_output)
+                                self.db.session.merge(existing_grep_output)
                             else:
-                                self.Core.DB.session.add(models.GrepOutput(
+                                self.db.session.add(models.GrepOutput(
                                     target_id=target_id,
                                     transactions=[transaction_model],
                                     name=regex_name,
                                     output=match))
-        self.Core.DB.session.commit()
+        self.db.session.commit()
         zest_trans_list = []
         # Append the transaction in the list if recording is set to on
         if self.Core.zest.IsRecording():
@@ -388,46 +306,19 @@
                 zest_trans_list.append(model.id)
             self.Core.zest.addtoRecordedTrans(zest_trans_list)
         self.Core.DB.URL.ImportProcessedURLs(urls_list, target_id=target_id)
->>>>>>> 297e0f0d
 
     def LogTransactionsFromLogger(self, transactions_dict):
         # transaction_dict is a dictionary with target_id as key and list of owtf transactions
         for target_id, transaction_list in transactions_dict.items():
             if transaction_list:
-<<<<<<< HEAD
-                self.LogTransactions(transaction_list, target_id)
-
-    def DeleteTransaction(self, transaction_id, target_id = None):
-        Session = self.target.GetTransactionDBSession(target_id)
-        session = Session()
-        session.delete(session.query(models.Transaction).get(transaction_id))
-        session.commit()
-        session.close()
-
-    def GetNumTransactionsInScope(self, target_id = None):
-        return self.NumTransactions(target_id = target_id)
-
-    def GetByID(self, ID, target_id = None):
-        Session = self.target.GetTransactionDBSession(target_id)
-        session = Session()
-        model_obj = session.query(models.Transaction).get(ID)
-        session.close()
-        if model_obj:
-            return(self.DeriveTransaction(model_obj))
-        return(model_obj) # None returned if no such transaction
-
-    def GetByIDs(self, id_list, target_id = None):
-        Session = self.target.GetTransactionDBSession(target_id)
-        session = Session()
-=======
                 self.LogTransactions(transaction_list, target_id=target_id)
 
     @target_required
     def DeleteTransaction(self, transaction_id, target_id=None):
-        self.Core.DB.session.query(models.Transaction).filter_by(
+        self.db.session.query(models.Transaction).filter_by(
             target_id=target_id,
             id=transaction_id).delete()
-        self.Core.DB.session.commit()
+        self.db.session.commit()
 
     @target_required
     def GetNumTransactionsInScope(self, target_id=None):
@@ -437,14 +328,13 @@
         model_obj = None
         try:
             ID = int(ID)
-            model_obj = self.Core.DB.session.query(models.Transaction).get(ID)
+            model_obj = self.db.session.query(models.Transaction).get(ID)
         except ValueError:
             pass
         finally:
             return(model_obj)  # None returned if no such transaction.
 
     def GetByIDs(self, id_list):
->>>>>>> 297e0f0d
         model_objs = []
         for ID in id_list:
             model_obj = self.GetByID(ID)
@@ -452,19 +342,13 @@
                 model_objs.append(model_obj)
         return(self.DeriveTransactions(model_objs))
 
-<<<<<<< HEAD
-    def GetTopTransactionsBySpeed(self, Order = "Desc", Num = 10):
-        Session = self.target.GetTransactionDBSession()
-        session = Session()
-=======
     @target_required
     def GetTopTransactionsBySpeed(self, Order="Desc", Num=10, target_id=None):
->>>>>>> 297e0f0d
         if Order == "Desc":
-            results = self.Core.DB.session.query(models.Transaction).filter_by(
+            results = self.db.session.query(models.Transaction).filter_by(
                 target_id=target_id).order_by(desc(models.Transaction.time)).limit(Num)
         else:
-            results = self.Core.DB.session.query(models.Transaction).filter_by(
+            results = self.db.session.query(models.Transaction).filter_by(
                 target_id=target_id).order_by(asc(models.Transaction.time)).limit(Num)
         return (self.DeriveTransactions(results))
 
@@ -475,13 +359,8 @@
         return (re.compile(regexp, re.IGNORECASE | re.DOTALL))
 
     def CompileRegexs(self):
-<<<<<<< HEAD
         for key in self.config.GetFrameworkConfigDict().keys():
-            key = key[3:-3] # Remove "@@@"
-=======
-        for key in self.Core.Config.GetFrameworkConfigDict().keys():
             key = key[3:-3]  # Remove "@@@"
->>>>>>> 297e0f0d
             if key.startswith('HEADERS'):
                 header_list = self.config.GetHeaderList(key)
                 self.regexs['HEADERS'][key] = self.CompileHeaderRegex(header_list)
@@ -510,32 +389,6 @@
         output = {}
         if results:
             output.update({regex_name: results})
-<<<<<<< HEAD
-        return(output)
-
-    def SearchByRegexName(self, regex_name, target = None):
-        Session = self.target.GetTransactionDBSession(target)
-        session = Session()
-        transaction_models = session.query(models.Transaction).filter(models.Transaction.grep_output.like("%"+regex_name+"%")).all()
-        num_transactions_in_scope = session.query(models.Transaction).filter_by(scope = True).count()
-        session.close()
-        return([regex_name, self.DeriveTransactions(transaction_models), num_transactions_in_scope])
-
-    def SearchByRegexNames(self, name_list, target = None):
-        Session = self.target.GetTransactionDBSession(target)
-        session = Session()
-        results = []
-        for regex_name in name_list:
-            transaction_models = session.query(models.Transaction).filter(models.Transaction.grep_output.like("%"+regex_name+"%")).all()
-            num_transactions_in_scope = session.query(models.Transaction).filter_by(scope = True).count()
-            results.append([regex_name, self.DeriveTransactions(transaction_models), num_transactions_in_scope])
-        session.close()
-        return(results)
-
-#-------------------------------------------------- API Methods --------------------------------------------------
-    def DeriveTransactionDict(self, tdb_obj, include_raw_data = False):
-        tdict = dict(tdb_obj.__dict__)  # Create a new copy so no accidental changes
-=======
         return (output)
 
     @target_required
@@ -549,7 +402,7 @@
         + match_percent
         """
         # Get the grep outputs and only unique values
-        grep_outputs = self.Core.DB.session.query(
+        grep_outputs = self.db.session.query(
             models.GrepOutput.output).filter_by(
                 name=regex_name,
                 target_id=target_id).group_by(models.GrepOutput.output).all()
@@ -557,20 +410,20 @@
         # Get one transaction per match
         transaction_ids = []
         for grep_output in grep_outputs:
-            transaction_ids.append(self.Core.DB.session.query(models.Transaction.id).join(
+            transaction_ids.append(self.db.session.query(models.Transaction.id).join(
                 models.Transaction.grep_outputs).filter(
                     models.GrepOutput.output == grep_output,
                     models.GrepOutput.target_id == target_id).limit(1).all()[0][0])
         # Calculate stats if needed
         if stats:
             # Calculate the total number of matches
-            num_matched_transactions = self.Core.DB.session.query(models.Transaction).join(
+            num_matched_transactions = self.db.session.query(models.Transaction).join(
                 models.Transaction.grep_outputs).filter(
                     models.GrepOutput.name == regex_name,
                     models.GrepOutput.target_id == target_id).group_by(
                         models.Transaction).count()
             # Calculate total number of transactions in scope
-            num_transactions_in_scope = self.Core.DB.session.query(models.Transaction).filter_by(
+            num_transactions_in_scope = self.db.session.query(models.Transaction).filter_by(
                 scope=True,
                 target_id=target_id).count()
             # Calculate matched percentage
@@ -606,7 +459,6 @@
     def DeriveTransactionDict(self, tdb_obj, include_raw_data=False):
         # Create a new copy so no accidental changes
         tdict = dict(tdb_obj.__dict__)
->>>>>>> 297e0f0d
         tdict.pop("_sa_instance_state")
         if not include_raw_data:
             tdict.pop("raw_request", None)
@@ -622,19 +474,13 @@
             self.DeriveTransactionDict(tdb_obj, include_raw_data)
             for tdb_obj in tdb_obj_list]
 
-<<<<<<< HEAD
-    def SearchAll(self, Criteria, target_id=None, include_raw_data=False):
-        Session = self.target.GetTransactionDBSession(target_id)
-        session = Session()
-=======
     @target_required
     def SearchAll(self, Criteria, target_id=None, include_raw_data=True):
->>>>>>> 297e0f0d
         # Three things needed
         # + Total number of transactions
         # + Filtered transaaction dicts
         # + Filtered number of transactions
-        total = self.Core.DB.session.query(
+        total = self.db.session.query(
             models.Transaction).filter_by(target_id=target_id).count()
         filtered_transaction_objs = self.GenerateQueryUsingSession(
             Criteria,
@@ -650,33 +496,16 @@
                 filtered_transaction_objs,
                 include_raw_data)})
 
-<<<<<<< HEAD
-    def GetAllAsDicts(self, Criteria, target_id = None, include_raw_data = False): # Assemble ALL transactions that match the criteria from DB
-        Session = self.target.GetTransactionDBSession(target_id)
-        session = Session()
-        query = self.GenerateQueryUsingSession(session, Criteria)
-=======
     @target_required
     def GetAllAsDicts(self, Criteria, target_id=None, include_raw_data=False):
         # Assemble ALL transactions that match the criteria from DB.
         query = self.GenerateQueryUsingSession(Criteria, target_id)
->>>>>>> 297e0f0d
         transaction_objs = query.all()
         return(self.DeriveTransactionDicts(transaction_objs, include_raw_data))
 
-<<<<<<< HEAD
-    def GetByIDAsDict(self, trans_id, target_id = None):
-        Session = self.target.GetTransactionDBSession(target_id)
-        session = Session()
-        transaction_obj = session.query(models.Transaction).get(trans_id)
-        session.close()
-        if not transaction_obj:
-            raise InvalidTransactionReference("No transaction with " + str(trans_id) + " exists for target with id " + str(target_id) if target_id else self.target.GetTargetID())
-        return self.DeriveTransactionDict(transaction_obj, include_raw_data = True)
-=======
     @target_required
     def GetByIDAsDict(self, trans_id, target_id=None):
-        transaction_obj = self.Core.DB.session.query(
+        transaction_obj = self.db.session.query(
             models.Transaction).filter_by(
                 target_id=target_id,
                 id=trans_id).first()
@@ -684,7 +513,6 @@
             raise InvalidTransactionReference(
                 "No transaction with " + str(trans_id) + " exists")
         return self.DeriveTransactionDict(transaction_obj, include_raw_data=True)
->>>>>>> 297e0f0d
 
     @target_required
     def GetSessionData(self, target_id=None):
@@ -694,37 +522,7 @@
         * A sample data: [{"attributes": {"Path": "/", "HttpOnly": true}, "name": "ASP.NET_SessionId", "value": "jx0ydsvwqtfgqcufazwigiih"},
                           {"attributes": {"Path": "/"}, "name": "amSessionId", "value": "618174515"}]
         """
-<<<<<<< HEAD
-        Session = self.target.GetTransactionDBSession(target_id)
-        session = Session()
-        session_data = session.query(models.Transaction.session_tokens).all()
-        session.close()
-        results = []
-        for i in session_data:
-            if i[0]:
-                results.append(json.loads(i[0]))
-        return(results)
-
-    def GetSessionURLs(self, target_id):
-        """
-        This returns the data in the form of [(url1), (url2), etc]
-        """
-        Session = self.target.GetTransactionDBSession(target_id)
-        session = Session()
-        session_urls = session.query(models.Transaction.url).filter(group_by(models.Transaction.session_tokens)).getall()
-        session.close()
-        return session_urls
-
-'''
-    def AddLoginLogoutIndicator(self, target_id=None, trans_id):
-        """ This adds a login/logout indicator to a specific transaction_id. """
-        Session = self.target.GetTransactionDBSession(target_id)
-        session = Session()
-        session.query(models.Transaction).get(trans_id).update({"login_logout": })
-        session.close()
-'''
-=======
-        session_data = self.Core.DB.session.query(
+        session_data = self.db.session.query(
             models.Transaction.session_tokens).filter_by(
                 target_id=target_id).all()
         results = [json.loads(el[0]) for el in session_data if el and el[0]]
@@ -735,8 +533,7 @@
         """
         This returns the data in the form of [(url1), (url2), etc]
         """
-        session_urls = self.Core.DB.session.query(models.Transaction.url).filter(
+        session_urls = self.db.session.query(models.Transaction.url).filter(
             models.Transaction.target_id == target_id,
             group_by(models.Transaction.session_tokens)).getall()
-        return session_urls
->>>>>>> 297e0f0d
+        return session_urls