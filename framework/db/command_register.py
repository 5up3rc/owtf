--- conflicted
+++ resolved
@@ -35,7 +35,6 @@
 from framework.db import models
 from framework.db.target_manager import target_required
 
-<<<<<<< HEAD
 class CommandRegister(BaseComponent, CommandRegisterInterface):
 
     COMPONENT_NAME = "command_register"
@@ -44,15 +43,15 @@
         self.register_in_service_locator()
         self.config = self.get_component("config")
         self.db = self.get_component("db")
-        self.CommandRegisterSession = self.db.CreateScopedSession(self.config.FrameworkConfigGetDBPath("CREGISTER_DB_PATH"), models.RegisterBase)
-=======
-class CommandRegister(object):
-    def __init__(self, Core):
-        self.Core = Core
->>>>>>> 297e0f0d
+        self.plugin_output = None
+        self.target = None
+
+    def init(self):
+        self.target = self.get_component("target")
+        self.plugin_output = self.get_component("plugin_output")
 
     def AddCommand(self, Command):
-        self.Core.DB.session.merge(models.Command(
+        self.db.session.merge(models.Command(
             start_time=Command['Start'],
             end_time=Command['End'],
             success=Command['Success'],
@@ -61,35 +60,25 @@
             modified_command=Command['ModifiedCommand'].strip(),
             original_command=Command['OriginalCommand'].strip()
         ))
-        self.Core.DB.session.commit()
+        self.db.session.commit()
 
     def DeleteCommand(self, Command):
-        command_obj = self.Core.DB.session.query(models.Command).get(Command)
-        self.Core.DB.session.delete(command_obj)
-        self.Core.DB.session.commit()
+        command_obj = self.db.session.query(models.Command).get(Command)
+        self.db.session.delete(command_obj)
+        self.db.session.commit()
 
     @target_required
     def CommandAlreadyRegistered(self, original_command, target_id=None):
-        register_entry = self.Core.DB.session.query(models.Command).get(original_command)
+        register_entry = self.db.session.query(models.Command).get(original_command)
         if register_entry:
             # If the command was completed and the plugin output to which it
             # is referring exists
             if register_entry.success and \
-                    self.Core.DB.POutput.PluginOutputExists(
+                    self.plugin_output.PluginOutputExists(
                         register_entry.plugin_key, register_entry.target_id):
-                return self.Core.DB.Target.GetTargetURLForID(
+                return self.target.GetTargetURLForID(
                     register_entry.target_id)
             else:  # Either command failed or plugin output doesn't exist
                 self.DeleteCommand(original_command)
-<<<<<<< HEAD
-            return self.db.Target.GetTargetURLForID(register_entry.target)
-        return None
-
-    def RemoveForTarget(self, Target):
-        session = self.CommandRegisterSession()
-        session.query(models.Command).filter_by(target = Target).delete()
-        session.commit()
-        session.close()
-=======
-        return None
->>>>>>> 297e0f0d
+            return self.target.GetTargetURLForID(register_entry.target)
+        return None