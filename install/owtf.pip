--- conflicted
+++ resolved
@@ -17,13 +17,7 @@
 # We donot use six directly, but there is an error while trying to install pyOpenSSL.
 # More details at https://github.com/owtf/owtf/issues/332
 six==1.10.0
-<<<<<<< HEAD
-selenium==3.0.2
-SQLAlchemy==1.1.5
-tornado==4.4.2
-hrt==0.1.0
-=======
 selenium==3.3.1
 SQLAlchemy==1.1.6
 tornado==4.4.2
->>>>>>> 695b6dc7
+hrt==0.1.0